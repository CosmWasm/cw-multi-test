--- conflicted
+++ resolved
@@ -4,11 +4,8 @@
 use cw_storage_plus::Item;
 use serde::{Deserialize, Serialize};
 
-<<<<<<< HEAD
-=======
 mod test_api;
 mod test_app;
->>>>>>> 5cfbfea9
 mod test_app_builder;
 mod test_module;
 mod test_wasm;
