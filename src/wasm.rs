--- conflicted
+++ resolved
@@ -108,9 +108,6 @@
         msg: Binary,
     ) -> AnyResult<AppResponse>;
 
-<<<<<<< HEAD
-    fn store_code(&mut self, creator: Addr, code: Box<dyn Contract<ExecC, QueryC>>) -> u64;
-=======
     /// Stores the contract's code and returns an identifier of the stored contract's code.
     fn store_code(&mut self, creator: Addr, code: Box<dyn Contract<ExecC, QueryC>>) -> u64;
 
@@ -123,7 +120,6 @@
 
     /// Returns a raw state dump of all key-values held by a contract with specified address.
     fn dump_wasm_raw(&self, storage: &dyn Storage, address: &Addr) -> Vec<Record>;
->>>>>>> 0a345b89
 }
 
 pub struct WasmKeeper<ExecC, QueryC> {
@@ -246,11 +242,7 @@
         self.process_response(api, router, storage, block, contract, res, msgs)
     }
 
-<<<<<<< HEAD
-    /// Stores contract code in the in-memory lookup table.
-=======
     /// Stores the contract's code in the in-memory lookup table.
->>>>>>> 0a345b89
     /// Returns an identifier of the stored contract code.
     fn store_code(&mut self, creator: Addr, code: Box<dyn Contract<ExecC, QueryC>>) -> u64 {
         let code_base_id = self.code_base.len();
@@ -269,15 +261,9 @@
     }
 }
 
-<<<<<<< HEAD
-impl<ExecC, QueryC> WasmKeeper<ExecC, QueryC> {
-    /// Duplicates contract code with specified identifier.
-    pub fn duplicate_code(&mut self, code_id: u64) -> AnyResult<u64> {
-=======
     /// Duplicates the contract's code with specified identifier.
     /// Returns an identifier of the copy of the contract's code.
     fn duplicate_code(&mut self, code_id: u64) -> AnyResult<u64> {
->>>>>>> 0a345b89
         let code_data = self.code_data(code_id)?;
         self.code_data.push(CodeData {
             creator: code_data.creator.clone(),
