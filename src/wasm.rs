use crate::addresses::{AddressGenerator, SimpleAddressGenerator};
use crate::app::{CosmosRouter, RouterQuerier};
use crate::checksums::{ChecksumGenerator, SimpleChecksumGenerator};
use crate::contracts::Contract;
use crate::error::{bail, AnyContext, AnyError, AnyResult, Error};
use crate::executor::AppResponse;
use crate::ibc::types::{AppIbcBasicResponse, AppIbcReceiveResponse};
use crate::prefixed_storage::{prefixed, prefixed_read, PrefixedStorage, ReadonlyPrefixedStorage};
use crate::transactions::transactional;
use cosmwasm_std::testing::mock_wasmd_attr;
use cosmwasm_std::{
    to_json_binary, Addr, Api, Attribute, BankMsg, Binary, BlockInfo, Coin, ContractInfo,
    ContractInfoResponse, CustomQuery, Deps, DepsMut, Env, Event, HexBinary, MessageInfo, Order,
    Querier, QuerierWrapper, Record, Reply, ReplyOn, Response, StdResult, Storage, SubMsg,
    SubMsgResponse, SubMsgResult, TransactionInfo, WasmMsg, WasmQuery,
};
use cosmwasm_std::{
    IbcBasicResponse, IbcChannelCloseMsg, IbcChannelConnectMsg, IbcChannelOpenMsg,
    IbcChannelOpenResponse, IbcPacketAckMsg, IbcPacketReceiveMsg, IbcPacketTimeoutMsg,
    IbcReceiveResponse,
};
use cw_storage_plus::Map;
use prost::Message;
use schemars::JsonSchema;
use serde::de::DeserializeOwned;
use serde::{Deserialize, Serialize};
use std::borrow::Borrow;
use std::fmt::Debug;

//TODO Make `CONTRACTS` private in version 1.0 when the function AddressGenerator::next_address will be removed.
/// Contract state kept in storage, separate from the contracts themselves (contract code).
pub(crate) const CONTRACTS: Map<&Addr, ContractData> = Map::new("contracts");

//TODO Make `NAMESPACE_WASM` private in version 1.0 when the function AddressGenerator::next_address will be removed.
pub(crate) const NAMESPACE_WASM: &[u8] = b"wasm";
/// See <https://github.com/chipshort/wasmd/blob/d0e3ed19f041e65f112d8e800416b3230d0005a2/x/wasm/types/events.go#L58>
const CONTRACT_ATTR: &str = "_contract_address";

#[derive(Clone, Debug, PartialEq, Eq, JsonSchema)]
pub struct WasmSudo {
    pub contract_addr: Addr,
    pub msg: Binary,
}

impl WasmSudo {
    pub fn new<T: Serialize>(contract_addr: &Addr, msg: &T) -> StdResult<WasmSudo> {
        Ok(WasmSudo {
            contract_addr: contract_addr.clone(),
            msg: to_json_binary(msg)?,
        })
    }
}

/// Contract data includes information about contract,
/// equivalent of `ContractInfo` in `wasmd` interface.
#[derive(Serialize, Deserialize, Clone, Debug, PartialEq, Eq, JsonSchema)]
pub struct ContractData {
    /// Identifier of stored contract code
    pub code_id: u64,
    /// Address of account who initially instantiated the contract
    pub creator: Addr,
    /// Optional address of account who can execute migrations
    pub admin: Option<Addr>,
    /// Metadata passed while contract instantiation
    pub label: String,
    /// Blockchain height in the moment of instantiating the contract
    pub created: u64,
}

/// Contract code base data.
struct CodeData {
    /// Address of an account that initially stored the contract code.
    creator: Addr,
    /// Checksum of the contract's code base.
    checksum: HexBinary,
    /// Identifier of the code base where the contract code is stored in memory.
    code_base_id: usize,
}

/// Interface to call into a `Wasm` module.
pub trait Wasm<ExecC, QueryC> {
    /// Handles all `WasmQuery` requests.
    fn query(
        &self,
        api: &dyn Api,
        storage: &dyn Storage,
        querier: &dyn Querier,
        block: &BlockInfo,
        request: WasmQuery,
    ) -> AnyResult<Binary>;

    /// Handles all `WasmMsg` messages.
    fn execute(
        &self,
        api: &dyn Api,
        storage: &mut dyn Storage,
        router: &dyn CosmosRouter<ExecC = ExecC, QueryC = QueryC>,
        block: &BlockInfo,
        sender: Addr,
        msg: WasmMsg,
    ) -> AnyResult<AppResponse>;

    /// Handles all sudo messages, this is an admin interface and can not be called via `CosmosMsg`.
    fn sudo(
        &self,
        api: &dyn Api,
        contract_addr: Addr,
        storage: &mut dyn Storage,
        router: &dyn CosmosRouter<ExecC = ExecC, QueryC = QueryC>,
        block: &BlockInfo,
        msg: Binary,
    ) -> AnyResult<AppResponse>;

    /// Stores the contract's code and returns an identifier of the stored contract's code.
    fn store_code(&mut self, creator: Addr, code: Box<dyn Contract<ExecC, QueryC>>) -> u64;

    /// Duplicates the contract's code with specified identifier
    /// and returns an identifier of the copy of the contract's code.
    fn duplicate_code(&mut self, code_id: u64) -> AnyResult<u64>;

    /// Returns `ContractData` for the contract with specified address.
    fn contract_data(&self, storage: &dyn Storage, address: &Addr) -> AnyResult<ContractData>;

    /// Returns a raw state dump of all key-values held by a contract with specified address.
    fn dump_wasm_raw(&self, storage: &dyn Storage, address: &Addr) -> Vec<Record>;

    // The following ibc endpoints can only be used by the ibc module.
    // For channels
    fn ibc_channel_open(
        &self,
        _api: &dyn Api,
        _contract_addr: Addr,
        _storage: &mut dyn Storage,
        _router: &dyn CosmosRouter<ExecC = ExecC, QueryC = QueryC>,
        _block: &BlockInfo,
        _request: IbcChannelOpenMsg,
    ) -> AnyResult<IbcChannelOpenResponse> {
        panic!("No ibc channel open implemented");
    }

    fn ibc_channel_connect(
        &self,
        _api: &dyn Api,
        _contract_addr: Addr,
        _storage: &mut dyn Storage,
        _router: &dyn CosmosRouter<ExecC = ExecC, QueryC = QueryC>,
        _block: &BlockInfo,
        _request: IbcChannelConnectMsg,
    ) -> AnyResult<AppIbcBasicResponse> {
        panic!("No ibc channel connect implemented");
    }

    fn ibc_channel_close(
        &self,
        _api: &dyn Api,
        _contract_addr: Addr,
        _storage: &mut dyn Storage,
        _router: &dyn CosmosRouter<ExecC = ExecC, QueryC = QueryC>,
        _block: &BlockInfo,
        _request: IbcChannelCloseMsg,
    ) -> AnyResult<AppIbcBasicResponse> {
        panic!("No ibc channel close implemented");
    }

    // For packet operations
    fn ibc_packet_receive(
        &self,
        _api: &dyn Api,
        _contract_addr: Addr,
        _storage: &mut dyn Storage,
        _router: &dyn CosmosRouter<ExecC = ExecC, QueryC = QueryC>,
        _block: &BlockInfo,
        _request: IbcPacketReceiveMsg,
    ) -> AnyResult<AppIbcReceiveResponse> {
        panic!("No ibc packet receive implemented");
    }

    fn ibc_packet_acknowledge(
        &self,
        _api: &dyn Api,
        _contract_addr: Addr,
        _storage: &mut dyn Storage,
        _router: &dyn CosmosRouter<ExecC = ExecC, QueryC = QueryC>,
        _block: &BlockInfo,
        _request: IbcPacketAckMsg,
    ) -> AnyResult<AppIbcBasicResponse> {
        panic!("No ibc packet acknowledgement implemented");
    }

    fn ibc_packet_timeout(
        &self,
        _api: &dyn Api,
        _contract_addr: Addr,
        _storage: &mut dyn Storage,
        _router: &dyn CosmosRouter<ExecC = ExecC, QueryC = QueryC>,
        _block: &BlockInfo,
        _request: IbcPacketTimeoutMsg,
    ) -> AnyResult<AppIbcBasicResponse> {
        panic!("No ibc packet timeout implemented");
    }
}

pub struct WasmKeeper<ExecC, QueryC> {
    /// Contract codes that stand for wasm code in real-life blockchain.
    code_base: Vec<Box<dyn Contract<ExecC, QueryC>>>,
    /// Code data with code base identifier and additional attributes.
    code_data: Vec<CodeData>,
    /// Contract's address generator.
    address_generator: Box<dyn AddressGenerator>,
    /// Contract's code checksum generator.
    checksum_generator: Box<dyn ChecksumGenerator>,
    /// Just markers to make type elision fork when using it as `Wasm` trait
    _p: std::marker::PhantomData<QueryC>,
}

impl<ExecC, QueryC> Default for WasmKeeper<ExecC, QueryC> {
    /// Returns the default value for [WasmKeeper].
    fn default() -> Self {
        Self {
            code_base: Vec::default(),
            code_data: Vec::default(),
            address_generator: Box::new(SimpleAddressGenerator),
            checksum_generator: Box::new(SimpleChecksumGenerator),
            _p: std::marker::PhantomData,
        }
    }
}

impl<ExecC, QueryC> Wasm<ExecC, QueryC> for WasmKeeper<ExecC, QueryC>
where
    ExecC: Clone + Debug + PartialEq + JsonSchema + DeserializeOwned + 'static,
    QueryC: CustomQuery + DeserializeOwned + 'static,
{
    fn query(
        &self,
        api: &dyn Api,
        storage: &dyn Storage,
        querier: &dyn Querier,
        block: &BlockInfo,
        request: WasmQuery,
    ) -> AnyResult<Binary> {
        match request {
            WasmQuery::Smart { contract_addr, msg } => {
                let addr = api.addr_validate(&contract_addr)?;
                self.query_smart(addr, api, storage, querier, block, msg.into())
            }
            WasmQuery::Raw { contract_addr, key } => {
                let addr = api.addr_validate(&contract_addr)?;
                Ok(self.query_raw(addr, storage, &key))
            }
            WasmQuery::ContractInfo { contract_addr } => {
                let addr = api.addr_validate(&contract_addr)?;
                let contract = self.contract_data(storage, &addr)?;
                let mut res = ContractInfoResponse::default();
                res.code_id = contract.code_id;
                res.creator = contract.creator.to_string();
                res.admin = contract.admin.map(|x| x.into());
                to_json_binary(&res).map_err(Into::into)
            }
            #[cfg(feature = "cosmwasm_1_2")]
            WasmQuery::CodeInfo { code_id } => {
                let code_data = self.code_data(code_id)?;
                let mut res = cosmwasm_std::CodeInfoResponse::default();
                res.code_id = code_id;
                res.creator = code_data.creator.to_string();
                res.checksum = code_data.checksum.clone();
                to_json_binary(&res).map_err(Into::into)
            }
            other => bail!(Error::UnsupportedWasmQuery(other)),
        }
    }

    fn execute(
        &self,
        api: &dyn Api,
        storage: &mut dyn Storage,
        router: &dyn CosmosRouter<ExecC = ExecC, QueryC = QueryC>,
        block: &BlockInfo,
        sender: Addr,
        msg: WasmMsg,
    ) -> AnyResult<AppResponse> {
        self.execute_wasm(api, storage, router, block, sender.clone(), msg.clone())
            .context(format!(
                "Error executing WasmMsg:\n  sender: {}\n  {:?}",
                sender, msg
            ))
    }

    fn sudo(
        &self,
        api: &dyn Api,
        contract: Addr,
        storage: &mut dyn Storage,
        router: &dyn CosmosRouter<ExecC = ExecC, QueryC = QueryC>,
        block: &BlockInfo,
        msg: Binary,
    ) -> AnyResult<AppResponse> {
        let custom_event = Event::new("sudo").add_attribute(CONTRACT_ATTR, &contract);

        let res = self.call_sudo(contract.clone(), api, storage, router, block, msg.to_vec())?;
        let (res, msgs) = self.build_app_response(&contract, custom_event, res);
        self.process_response(api, router, storage, block, contract, res, msgs)
    }

    // The following ibc endpoints can only be used by the ibc module.
    // For channels
    fn ibc_channel_open(
        &self,
        api: &dyn Api,
        contract: Addr,
        storage: &mut dyn Storage,
        router: &dyn CosmosRouter<ExecC = ExecC, QueryC = QueryC>,
        block: &BlockInfo,
        request: IbcChannelOpenMsg,
    ) -> AnyResult<IbcChannelOpenResponse> {
        // For channel open, we simply return the result directly to the ibc module
        let contract_response = self.with_storage(
            api,
            storage,
            router,
            block,
            contract.clone(),
            |contract, deps, env| contract.ibc_channel_open(deps, env, request),
        )?;

        Ok(contract_response)
    }

    fn ibc_channel_connect(
        &self,
        api: &dyn Api,
        contract_addr: Addr,
        storage: &mut dyn Storage,
        router: &dyn CosmosRouter<ExecC = ExecC, QueryC = QueryC>,
        block: &BlockInfo,
        request: IbcChannelConnectMsg,
    ) -> AnyResult<AppIbcBasicResponse> {
        let res = Self::verify_ibc_response(self.with_storage(
            api,
            storage,
            router,
            block,
            contract_addr.clone(),
            |contract, deps, env| contract.ibc_channel_connect(deps, env, request),
        )?)?;

        self.process_ibc_response(api, contract_addr, storage, router, block, res)
    }
    fn ibc_channel_close(
        &self,
        api: &dyn Api,
        contract_addr: Addr,
        storage: &mut dyn Storage,
        router: &dyn CosmosRouter<ExecC = ExecC, QueryC = QueryC>,
        block: &BlockInfo,
        request: IbcChannelCloseMsg,
    ) -> AnyResult<AppIbcBasicResponse> {
        let res = Self::verify_ibc_response(self.with_storage(
            api,
            storage,
            router,
            block,
            contract_addr.clone(),
            |contract, deps, env| contract.ibc_channel_close(deps, env, request),
        )?)?;

        self.process_ibc_response(api, contract_addr, storage, router, block, res)
    }

    fn ibc_packet_receive(
        &self,
        api: &dyn Api,
        contract_addr: Addr,
        storage: &mut dyn Storage,
        router: &dyn CosmosRouter<ExecC = ExecC, QueryC = QueryC>,
        block: &BlockInfo,
        request: IbcPacketReceiveMsg,
    ) -> AnyResult<AppIbcReceiveResponse> {
        let res = Self::verify_packet_response(self.with_storage(
            api,
            storage,
            router,
            block,
            contract_addr.clone(),
            |contract, deps, env| contract.ibc_packet_receive(deps, env, request),
        )?)?;

        self.process_ibc_receive_response(api, contract_addr, storage, router, block, res)
    }

    fn ibc_packet_acknowledge(
        &self,
        api: &dyn Api,
        contract_addr: Addr,
        storage: &mut dyn Storage,
        router: &dyn CosmosRouter<ExecC = ExecC, QueryC = QueryC>,
        block: &BlockInfo,
        request: IbcPacketAckMsg,
    ) -> AnyResult<AppIbcBasicResponse> {
        let res = Self::verify_ibc_response(self.with_storage(
            api,
            storage,
            router,
            block,
            contract_addr.clone(),
            |contract, deps, env| contract.ibc_packet_acknowledge(deps, env, request),
        )?)?;

        self.process_ibc_response(api, contract_addr, storage, router, block, res)
    }

    fn ibc_packet_timeout(
        &self,
        api: &dyn Api,
        contract_addr: Addr,
        storage: &mut dyn Storage,
        router: &dyn CosmosRouter<ExecC = ExecC, QueryC = QueryC>,
        block: &BlockInfo,
        request: IbcPacketTimeoutMsg,
    ) -> AnyResult<AppIbcBasicResponse> {
        let res = Self::verify_ibc_response(self.with_storage(
            api,
            storage,
            router,
            block,
            contract_addr.clone(),
            |contract, deps, env| contract.ibc_packet_timeout(deps, env, request),
        )?)?;

        self.process_ibc_response(api, contract_addr, storage, router, block, res)
    }

    /// Stores the contract's code in the in-memory lookup table.
    /// Returns an identifier of the stored contract code.
    fn store_code(&mut self, creator: Addr, code: Box<dyn Contract<ExecC, QueryC>>) -> u64 {
        let code_base_id = self.code_base.len();
        self.code_base.push(code);
        let code_id = (self.code_data.len() + 1) as u64;
        let checksum = self.checksum_generator.checksum(&creator, code_id);
        self.code_data.push(CodeData {
            creator,
            checksum,
            code_base_id,
        });
        code_id
    }

    /// Duplicates the contract's code with specified identifier.
    /// Returns an identifier of the copy of the contract's code.
    fn duplicate_code(&mut self, code_id: u64) -> AnyResult<u64> {
        let code_data = self.code_data(code_id)?;
        self.code_data.push(CodeData {
            creator: code_data.creator.clone(),
            checksum: code_data.checksum.clone(),
            code_base_id: code_data.code_base_id,
        });
        Ok(code_id + 1)
    }

    /// Returns `ContractData` for the contract with specified address.
    fn contract_data(&self, storage: &dyn Storage, address: &Addr) -> AnyResult<ContractData> {
        CONTRACTS
            .load(&prefixed_read(storage, NAMESPACE_WASM), address)
            .map_err(Into::into)
    }

    /// Returns a raw state dump of all key-values held by a contract with specified address.
    fn dump_wasm_raw(&self, storage: &dyn Storage, address: &Addr) -> Vec<Record> {
        let storage = self.contract_storage_readonly(storage, address);
        storage.range(None, None, Order::Ascending).collect()
    }
}

impl<ExecC, QueryC> WasmKeeper<ExecC, QueryC> {
    /// Returns a handler to code of the contract with specified code id.
    pub fn contract_code(&self, code_id: u64) -> AnyResult<&dyn Contract<ExecC, QueryC>> {
        let code_data = self.code_data(code_id)?;
        Ok(self.code_base[code_data.code_base_id].borrow())
    }

    /// Returns code data of the contract with specified code id.
    fn code_data(&self, code_id: u64) -> AnyResult<&CodeData> {
        if code_id < 1 {
            bail!(Error::InvalidCodeId);
        }
        Ok(self
            .code_data
            .get((code_id - 1) as usize)
            .ok_or(Error::UnregisteredCodeId(code_id))?)
    }

    fn contract_namespace(&self, contract: &Addr) -> Vec<u8> {
        let mut name = b"contract_data/".to_vec();
        name.extend_from_slice(contract.as_bytes());
        name
    }

    fn contract_storage<'a>(
        &self,
        storage: &'a mut dyn Storage,
        address: &Addr,
    ) -> Box<dyn Storage + 'a> {
        // We double-namespace this, once from global storage -> wasm_storage
        // then from wasm_storage -> the contracts subspace
        let namespace = self.contract_namespace(address);
        let storage = PrefixedStorage::multilevel(storage, &[NAMESPACE_WASM, &namespace]);
        Box::new(storage)
    }

    // fails RUNTIME if you try to write. please don't
    fn contract_storage_readonly<'a>(
        &self,
        storage: &'a dyn Storage,
        address: &Addr,
    ) -> Box<dyn Storage + 'a> {
        // We double-namespace this, once from global storage -> wasm_storage
        // then from wasm_storage -> the contracts subspace
        let namespace = self.contract_namespace(address);
        let storage = ReadonlyPrefixedStorage::multilevel(storage, &[NAMESPACE_WASM, &namespace]);
        Box::new(storage)
    }

    fn verify_attributes(attributes: &[Attribute]) -> AnyResult<()> {
        for attr in attributes {
            let key = attr.key.trim();
            let val = attr.value.trim();

            if key.is_empty() {
                bail!(Error::empty_attribute_key(val));
            }

            if val.is_empty() {
                bail!(Error::empty_attribute_value(key));
            }

            if key.starts_with('_') {
                bail!(Error::reserved_attribute_key(key));
            }
        }

        Ok(())
    }

    fn verify_response<T>(response: Response<T>) -> AnyResult<Response<T>>
    where
        T: Clone + Debug + PartialEq + JsonSchema,
    {
        Self::verify_attributes(&response.attributes)?;

        for event in &response.events {
            Self::verify_attributes(&event.attributes)?;
            let ty = event.ty.trim();
            if ty.len() < 2 {
                bail!(Error::event_type_too_short(ty));
            }
        }

        Ok(response)
    }

    fn verify_ibc_response<T>(response: IbcBasicResponse<T>) -> AnyResult<IbcBasicResponse<T>>
    where
        T: Clone + std::fmt::Debug + PartialEq + JsonSchema,
    {
        Self::verify_attributes(&response.attributes)?;

        for event in &response.events {
            Self::verify_attributes(&event.attributes)?;
            let ty = event.ty.trim();
            if ty.len() < 2 {
                bail!(Error::event_type_too_short(ty));
            }
        }

        Ok(response)
    }

    fn verify_packet_response<T>(
        response: IbcReceiveResponse<T>,
    ) -> AnyResult<IbcReceiveResponse<T>>
    where
        T: Clone + std::fmt::Debug + PartialEq + JsonSchema,
    {
        Self::verify_attributes(&response.attributes)?;

        for event in &response.events {
            Self::verify_attributes(&event.attributes)?;
            let ty = event.ty.trim();
            if ty.len() < 2 {
                bail!(Error::event_type_too_short(ty));
            }
        }

        Ok(response)
    }
}

impl<ExecC, QueryC> WasmKeeper<ExecC, QueryC>
where
    ExecC: Clone + Debug + PartialEq + JsonSchema + DeserializeOwned + 'static,
    QueryC: CustomQuery + DeserializeOwned + 'static,
{
    pub fn new() -> Self {
        Self::default()
    }

    #[deprecated(
        since = "0.18.0",
        note = "use `WasmKeeper::new().with_address_generator` instead; will be removed in version 1.0.0"
    )]
    pub fn new_with_custom_address_generator(
        address_generator: impl AddressGenerator + 'static,
    ) -> Self {
        Self {
            address_generator: Box::new(address_generator),
            ..Default::default()
        }
    }

    pub fn with_address_generator(
        mut self,
        address_generator: impl AddressGenerator + 'static,
    ) -> Self {
        self.address_generator = Box::new(address_generator);
        self
    }

    pub fn with_checksum_generator(
        mut self,
        checksum_generator: impl ChecksumGenerator + 'static,
    ) -> Self {
        self.checksum_generator = Box::new(checksum_generator);
        self
    }

    pub fn query_smart(
        &self,
        address: Addr,
        api: &dyn Api,
        storage: &dyn Storage,
        querier: &dyn Querier,
        block: &BlockInfo,
        msg: Vec<u8>,
    ) -> AnyResult<Binary> {
        self.with_storage_readonly(
            api,
            storage,
            querier,
            block,
            address,
            |handler, deps, env| handler.query(deps, env, msg),
        )
    }

    pub fn query_raw(&self, address: Addr, storage: &dyn Storage, key: &[u8]) -> Binary {
        let storage = self.contract_storage_readonly(storage, &address);
        let data = storage.get(key).unwrap_or_default();
        data.into()
    }

    fn send<T>(
        &self,
        api: &dyn Api,
        storage: &mut dyn Storage,
        router: &dyn CosmosRouter<ExecC = ExecC, QueryC = QueryC>,
        block: &BlockInfo,
        sender: T,
        recipient: String,
        amount: &[Coin],
    ) -> AnyResult<AppResponse>
    where
        T: Into<Addr>,
    {
        if !amount.is_empty() {
            let msg: cosmwasm_std::CosmosMsg<ExecC> = BankMsg::Send {
                to_address: recipient,
                amount: amount.to_vec(),
            }
            .into();
            let res = router.execute(api, storage, block, sender.into(), msg)?;
            Ok(res)
        } else {
            Ok(AppResponse::default())
        }
    }

    /// unified logic for UpdateAdmin and ClearAdmin messages
    fn update_admin(
        &self,
        api: &dyn Api,
        storage: &mut dyn Storage,
        sender: Addr,
        contract_addr: &str,
        new_admin: Option<String>,
    ) -> AnyResult<AppResponse> {
        let contract_addr = api.addr_validate(contract_addr)?;
        let admin = new_admin.map(|a| api.addr_validate(&a)).transpose()?;

        // check admin status
        let mut data = self.contract_data(storage, &contract_addr)?;
        if data.admin != Some(sender) {
            bail!("Only admin can update the contract admin: {:?}", data.admin);
        }
        // update admin field
        data.admin = admin;
        self.save_contract(storage, &contract_addr, &data)?;

        // no custom event here
        Ok(AppResponse {
            data: None,
            events: vec![],
        })
    }

    // this returns the contract address as well, so we can properly resend the data
    fn execute_wasm(
        &self,
        api: &dyn Api,
        storage: &mut dyn Storage,
        router: &dyn CosmosRouter<ExecC = ExecC, QueryC = QueryC>,
        block: &BlockInfo,
        sender: Addr,
        wasm_msg: WasmMsg,
    ) -> AnyResult<AppResponse> {
        match wasm_msg {
            WasmMsg::Execute {
                contract_addr,
                msg,
                funds,
            } => {
                let contract_addr = api.addr_validate(&contract_addr)?;
                // first move the cash
                self.send(
                    api,
                    storage,
                    router,
                    block,
                    sender.clone(),
                    contract_addr.clone().into(),
                    &funds,
                )?;

                // then call the contract
                let info = MessageInfo { sender, funds };
                let res = self.call_execute(
                    api,
                    storage,
                    contract_addr.clone(),
                    router,
                    block,
                    info,
                    msg.to_vec(),
                )?;

                let custom_event =
                    Event::new("execute").add_attribute(CONTRACT_ATTR, &contract_addr);

                let (res, msgs) = self.build_app_response(&contract_addr, custom_event, res);
                let mut res =
                    self.process_response(api, router, storage, block, contract_addr, res, msgs)?;
                res.data = execute_response(res.data);
                Ok(res)
            }
            WasmMsg::Instantiate {
                admin,
                code_id,
                msg,
                funds,
                label,
            } => self.process_wasm_msg_instantiate(
                api, storage, router, block, sender, admin, code_id, msg, funds, label, None,
            ),
            #[cfg(feature = "cosmwasm_1_2")]
            WasmMsg::Instantiate2 {
                admin,
                code_id,
                msg,
                funds,
                label,
                salt,
            } => self.process_wasm_msg_instantiate(
                api,
                storage,
                router,
                block,
                sender,
                admin,
                code_id,
                msg,
                funds,
                label,
                Some(salt),
            ),
            WasmMsg::Migrate {
                contract_addr,
                new_code_id,
                msg,
            } => {
                let contract_addr = api.addr_validate(&contract_addr)?;

                // check admin status and update the stored code_id
                if new_code_id as usize > self.code_data.len() {
                    bail!("Cannot migrate contract to unregistered code id");
                }
                let mut data = self.contract_data(storage, &contract_addr)?;
                if data.admin != Some(sender) {
                    bail!("Only admin can migrate contract: {:?}", data.admin);
                }
                data.code_id = new_code_id;
                self.save_contract(storage, &contract_addr, &data)?;

                // then call migrate
                let res = self.call_migrate(
                    contract_addr.clone(),
                    api,
                    storage,
                    router,
                    block,
                    msg.to_vec(),
                )?;

                let custom_event = Event::new("migrate")
                    .add_attribute(CONTRACT_ATTR, &contract_addr)
                    .add_attribute("code_id", new_code_id.to_string());
                let (res, msgs) = self.build_app_response(&contract_addr, custom_event, res);
                let mut res =
                    self.process_response(api, router, storage, block, contract_addr, res, msgs)?;
                res.data = execute_response(res.data);
                Ok(res)
            }
            WasmMsg::UpdateAdmin {
                contract_addr,
                admin,
            } => self.update_admin(api, storage, sender, &contract_addr, Some(admin)),
            WasmMsg::ClearAdmin { contract_addr } => {
                self.update_admin(api, storage, sender, &contract_addr, None)
            }
            msg => bail!(Error::UnsupportedWasmMsg(msg)),
        }
    }

    /// Processes WasmMsg::Instantiate and WasmMsg::Instantiate2 messages.
    fn process_wasm_msg_instantiate(
        &self,
        api: &dyn Api,
        storage: &mut dyn Storage,
        router: &dyn CosmosRouter<ExecC = ExecC, QueryC = QueryC>,
        block: &BlockInfo,
        sender: Addr,
        admin: Option<String>,
        code_id: u64,
        msg: Binary,
        funds: Vec<Coin>,
        label: String,
        salt: Option<Binary>,
    ) -> AnyResult<AppResponse> {
        if label.is_empty() {
            bail!("Label is required on all contracts");
        }

        let contract_addr = self.register_contract(
            api,
            storage,
            code_id,
            sender.clone(),
            admin.map(Addr::unchecked),
            label,
            block.height,
            salt,
        )?;

        // move the cash
        self.send(
            api,
            storage,
            router,
            block,
            sender.clone(),
            contract_addr.clone().into(),
            &funds,
        )?;

        // then call the contract
        let info = MessageInfo { sender, funds };
        let res = self.call_instantiate(
            contract_addr.clone(),
            api,
            storage,
            router,
            block,
            info,
            msg.to_vec(),
        )?;

        let custom_event = Event::new("instantiate")
            .add_attribute(CONTRACT_ATTR, &contract_addr)
            .add_attribute("code_id", code_id.to_string());

        let (res, msgs) = self.build_app_response(&contract_addr, custom_event, res);
        let mut res = self.process_response(
            api,
            router,
            storage,
            block,
            contract_addr.clone(),
            res,
            msgs,
        )?;
        res.data = Some(instantiate_response(res.data, &contract_addr));
        Ok(res)
    }

    /// This will execute the given messages, making all changes to the local cache.
    /// This *will* write some data to the cache if the message fails half-way through.
    /// All sequential calls to RouterCache will be one atomic unit (all commit or all fail).
    ///
    /// For normal use cases, you can use Router::execute() or Router::execute_multi().
    /// This is designed to be handled internally as part of larger process flows.
    ///
    /// The `data` on `AppResponse` is data returned from `reply` call, not from execution of
    /// sub-message itself. In case if `reply` is not called, no `data` is set.
    fn execute_submsg(
        &self,
        api: &dyn Api,
        router: &dyn CosmosRouter<ExecC = ExecC, QueryC = QueryC>,
        storage: &mut dyn Storage,
        block: &BlockInfo,
        contract: Addr,
        msg: SubMsg<ExecC>,
    ) -> AnyResult<AppResponse> {
        let SubMsg {
            msg, id, reply_on, ..
        } = msg;

        // execute in cache
        let res = transactional(storage, |write_cache, _| {
            router.execute(api, write_cache, block, contract.clone(), msg)
        });

        // call reply if meaningful
        if let Ok(mut r) = res {
            if matches!(reply_on, ReplyOn::Always | ReplyOn::Success) {
                let reply = Reply {
                    id,
                    result: SubMsgResult::Ok(SubMsgResponse {
                        events: r.events.clone(),
                        data: r.data,
                    }),
                };
                // do reply and combine it with the original response
                let reply_res = self.reply(api, router, storage, block, contract, reply)?;
                // override data
                r.data = reply_res.data;
                // append the events
                r.events.extend_from_slice(&reply_res.events);
            } else {
                // reply is not called, no data should be returned
                r.data = None;
            }

            Ok(r)
        } else if let Err(e) = res {
            if matches!(reply_on, ReplyOn::Always | ReplyOn::Error) {
                let reply = Reply {
                    id,
                    result: SubMsgResult::Err(format!("{:?}", e)),
                };
                self.reply(api, router, storage, block, contract, reply)
            } else {
                Err(e)
            }
        } else {
            res
        }
    }

    fn reply(
        &self,
        api: &dyn Api,
        router: &dyn CosmosRouter<ExecC = ExecC, QueryC = QueryC>,
        storage: &mut dyn Storage,
        block: &BlockInfo,
        contract: Addr,
        reply: Reply,
    ) -> AnyResult<AppResponse> {
        let ok_attr = if reply.result.is_ok() {
            "handle_success"
        } else {
            "handle_failure"
        };
        let custom_event = Event::new("reply")
            .add_attribute(CONTRACT_ATTR, &contract)
            .add_attribute("mode", ok_attr);

        let res = self.call_reply(contract.clone(), api, storage, router, block, reply)?;
        let (res, msgs) = self.build_app_response(&contract, custom_event, res);
        self.process_response(api, router, storage, block, contract, res, msgs)
    }

    // this captures all the events and data from the contract call.
    // it does not handle the messages
    fn build_app_response(
        &self,
        contract: &Addr,
        custom_event: Event, // entry-point specific custom event added by x/wasm
        response: Response<ExecC>,
    ) -> (AppResponse, Vec<SubMsg<ExecC>>) {
        let Response {
            messages,
            attributes,
            events,
            data,
            ..
        } = response;

        // always add custom event
        let mut app_events = Vec::with_capacity(2 + events.len());
        app_events.push(custom_event);

        // we only emit the `wasm` event if some attributes are specified
        if !attributes.is_empty() {
            // turn attributes into event and place it first
            let wasm_event = Event::new("wasm")
                .add_attribute(CONTRACT_ATTR, contract)
                .add_attributes(attributes);
            app_events.push(wasm_event);
        }

        // These need to get `wasm-` prefix to match the wasmd semantics (custom wasm messages cannot
        // fake system level event types, like transfer from the bank module)
        let wasm_events = events.into_iter().map(|mut ev| {
            ev.ty = format!("wasm-{}", ev.ty);
            ev.attributes
                .insert(0, mock_wasmd_attr(CONTRACT_ATTR, contract));
            ev
        });
        app_events.extend(wasm_events);

        let app = AppResponse {
            events: app_events,
            data,
        };
        (app, messages)
    }

    fn process_response(
        &self,
        api: &dyn Api,
        router: &dyn CosmosRouter<ExecC = ExecC, QueryC = QueryC>,
        storage: &mut dyn Storage,
        block: &BlockInfo,
        contract: Addr,
        response: AppResponse,
        messages: Vec<SubMsg<ExecC>>,
    ) -> AnyResult<AppResponse> {
        let AppResponse { mut events, data } = response;

        // recurse in all messages
        let data = messages.into_iter().try_fold(data, |data, resend| {
            let sub_res =
                self.execute_submsg(api, router, storage, block, contract.clone(), resend)?;
            events.extend_from_slice(&sub_res.events);
            Ok::<_, AnyError>(sub_res.data.or(data))
        })?;

        Ok(AppResponse { events, data })
    }

    fn process_ibc_response(
        &self,
        api: &dyn Api,
        contract: Addr,
        storage: &mut dyn Storage,
        router: &dyn CosmosRouter<ExecC = ExecC, QueryC = QueryC>,
        block: &BlockInfo,
        res: IbcBasicResponse<ExecC>,
    ) -> AnyResult<AppIbcBasicResponse> {
        // We format the events correctly because we are executing wasm
        let contract_response = Response::new()
            .add_submessages(res.messages)
            .add_attributes(res.attributes)
            .add_events(res.events);

        let (res, msgs) = self.build_app_response(&contract, Event::new("ibc"), contract_response);

        // We process eventual messages that were sent out with the response
        let res = self.process_response(api, router, storage, block, contract, res, msgs)?;

        // We transfer back to an IbcBasicResponse
        Ok(AppIbcBasicResponse { events: res.events })
    }

    fn process_ibc_receive_response(
        &self,
        api: &dyn Api,
        contract: Addr,
        storage: &mut dyn Storage,
        router: &dyn CosmosRouter<ExecC = ExecC, QueryC = QueryC>,
        block: &BlockInfo,
        original_res: IbcReceiveResponse<ExecC>,
    ) -> AnyResult<AppIbcReceiveResponse> {
        // We format the events correctly because we are executing wasm
        let contract_response = Response::new()
            .add_submessages(original_res.messages)
            .add_attributes(original_res.attributes)
            .add_events(original_res.events);

        let (res, msgs) = self.build_app_response(&contract, Event::new("ibc"), contract_response);

        // We process eventual messages that were sent out with the response
        let res = self.process_response(api, router, storage, block, contract, res, msgs)?;

        // If the data field was overwritten by the response propagation, we replace the ibc ack
        let ack = if let Some(new_ack) = res.data {
            new_ack
        } else {
            original_res.acknowledgement
        };

        // We transfer back to an IbcBasicResponse
        Ok(AppIbcReceiveResponse {
            events: res.events,
            acknowledgement: ack,
        })
    }

    /// Creates a contract address and empty storage instance.
    /// Returns the new contract address.
    ///
    /// You have to call init after this to set up the contract properly.
    /// These two steps are separated to have cleaner return values.
    pub fn register_contract(
        &self,
        api: &dyn Api,
        storage: &mut dyn Storage,
        code_id: u64,
        creator: Addr,
        admin: impl Into<Option<Addr>>,
        label: String,
        created: u64,
        salt: impl Into<Option<Binary>>,
    ) -> AnyResult<Addr> {
        // check if the contract's code with specified code_id exists
        if code_id as usize > self.code_data.len() {
            bail!("Cannot init contract with unregistered code id");
        }

        // generate a new contract address
        let instance_id = self.instance_count(storage) as u64;
        let addr = if let Some(salt_binary) = salt.into() {
            // generate predictable contract address when salt is provided
            let code_data = self.code_data(code_id)?;
            let canonical_addr = &api.addr_canonicalize(creator.as_ref())?;
            self.address_generator.predictable_contract_address(
                api,
                storage,
                code_id,
                instance_id,
                code_data.checksum.as_slice(),
                canonical_addr,
                salt_binary.as_slice(),
            )?
        } else {
            // generate non-predictable contract address
            self.address_generator
                .contract_address(api, storage, code_id, instance_id)?
        };

        // contract with the same address must not already exist
        if self.contract_data(storage, &addr).is_ok() {
            bail!(Error::duplicated_contract_address(addr));
        }

        // prepare contract data and save new contract instance
        let info = ContractData {
            code_id,
            creator,
            admin: admin.into(),
            label,
            created,
        };
        self.save_contract(storage, &addr, &info)?;
        Ok(addr)
    }

    pub fn call_execute(
        &self,
        api: &dyn Api,
        storage: &mut dyn Storage,
        address: Addr,
        router: &dyn CosmosRouter<ExecC = ExecC, QueryC = QueryC>,
        block: &BlockInfo,
        info: MessageInfo,
        msg: Vec<u8>,
    ) -> AnyResult<Response<ExecC>> {
        Self::verify_response(self.with_storage(
            api,
            storage,
            router,
            block,
            address,
            |contract, deps, env| contract.execute(deps, env, info, msg),
        )?)
    }

    pub fn call_instantiate(
        &self,
        address: Addr,
        api: &dyn Api,
        storage: &mut dyn Storage,
        router: &dyn CosmosRouter<ExecC = ExecC, QueryC = QueryC>,
        block: &BlockInfo,
        info: MessageInfo,
        msg: Vec<u8>,
    ) -> AnyResult<Response<ExecC>> {
        Self::verify_response(self.with_storage(
            api,
            storage,
            router,
            block,
            address,
            |contract, deps, env| contract.instantiate(deps, env, info, msg),
        )?)
    }

    pub fn call_reply(
        &self,
        address: Addr,
        api: &dyn Api,
        storage: &mut dyn Storage,
        router: &dyn CosmosRouter<ExecC = ExecC, QueryC = QueryC>,
        block: &BlockInfo,
        reply: Reply,
    ) -> AnyResult<Response<ExecC>> {
        Self::verify_response(self.with_storage(
            api,
            storage,
            router,
            block,
            address,
            |contract, deps, env| contract.reply(deps, env, reply),
        )?)
    }

    pub fn call_sudo(
        &self,
        address: Addr,
        api: &dyn Api,
        storage: &mut dyn Storage,
        router: &dyn CosmosRouter<ExecC = ExecC, QueryC = QueryC>,
        block: &BlockInfo,
        msg: Vec<u8>,
    ) -> AnyResult<Response<ExecC>> {
        Self::verify_response(self.with_storage(
            api,
            storage,
            router,
            block,
            address,
            |contract, deps, env| contract.sudo(deps, env, msg),
        )?)
    }

    pub fn call_migrate(
        &self,
        address: Addr,
        api: &dyn Api,
        storage: &mut dyn Storage,
        router: &dyn CosmosRouter<ExecC = ExecC, QueryC = QueryC>,
        block: &BlockInfo,
        msg: Vec<u8>,
    ) -> AnyResult<Response<ExecC>> {
        Self::verify_response(self.with_storage(
            api,
            storage,
            router,
            block,
            address,
            |contract, deps, env| contract.migrate(deps, env, msg),
        )?)
    }

    fn get_env<T: Into<Addr>>(&self, address: T, block: &BlockInfo) -> Env {
        Env {
            block: block.clone(),
            contract: ContractInfo {
                address: address.into(),
            },
            transaction: Some(TransactionInfo { index: 0 }),
        }
    }

    fn with_storage_readonly<F, T>(
        &self,
        api: &dyn Api,
        storage: &dyn Storage,
        querier: &dyn Querier,
        block: &BlockInfo,
        address: Addr,
        action: F,
    ) -> AnyResult<T>
    where
        F: FnOnce(&dyn Contract<ExecC, QueryC>, Deps<QueryC>, Env) -> AnyResult<T>,
    {
        let contract = self.contract_data(storage, &address)?;
        let handler = self.contract_code(contract.code_id)?;
        let storage = self.contract_storage_readonly(storage, &address);
        let env = self.get_env(address, block);

        let deps = Deps {
            storage: storage.as_ref(),
            api,
            querier: QuerierWrapper::new(querier),
        };
        action(handler, deps, env)
    }

    fn with_storage<F, T>(
        &self,
        api: &dyn Api,
        storage: &mut dyn Storage,
        router: &dyn CosmosRouter<ExecC = ExecC, QueryC = QueryC>,
        block: &BlockInfo,
        address: Addr,
        action: F,
    ) -> AnyResult<T>
    where
        F: FnOnce(&dyn Contract<ExecC, QueryC>, DepsMut<QueryC>, Env) -> AnyResult<T>,
        ExecC: DeserializeOwned,
    {
        let contract = self.contract_data(storage, &address)?;
        let handler = self.contract_code(contract.code_id)?;

        // We don't actually need a transaction here, as it is already embedded in a transactional.
        // execute_submsg or App.execute_multi.
        // However, we need to get write and read access to the same storage in two different objects,
        // and this is the only way I know how to do so.
        transactional(storage, |write_cache, read_store| {
            let mut contract_storage = self.contract_storage(write_cache, &address);
            let querier = RouterQuerier::new(router, api, read_store, block);
            let env = self.get_env(address, block);

            let deps = DepsMut {
                storage: contract_storage.as_mut(),
                api,
                querier: QuerierWrapper::new(&querier),
            };
            action(handler, deps, env)
        })
    }

    pub fn save_contract(
        &self,
        storage: &mut dyn Storage,
        address: &Addr,
        contract: &ContractData,
    ) -> AnyResult<()> {
        CONTRACTS
            .save(&mut prefixed(storage, NAMESPACE_WASM), address, contract)
            .map_err(Into::into)
    }

    /// Returns the number of all contract instances.
    fn instance_count(&self, storage: &dyn Storage) -> usize {
        CONTRACTS
            .range_raw(
                &prefixed_read(storage, NAMESPACE_WASM),
                None,
                None,
                Order::Ascending,
            )
            .count()
    }
}

// TODO: replace with code in utils

#[derive(Clone, PartialEq, Message)]
struct InstantiateResponse {
    #[prost(string, tag = "1")]
    pub address: ::prost::alloc::string::String,
    #[prost(bytes, tag = "2")]
    pub data: ::prost::alloc::vec::Vec<u8>,
}

// TODO: encode helpers in utils
fn instantiate_response(data: Option<Binary>, contact_address: &Addr) -> Binary {
    let data = data.unwrap_or_default().to_vec();
    let init_data = InstantiateResponse {
        address: contact_address.into(),
        data,
    };
    let mut new_data = Vec::<u8>::with_capacity(init_data.encoded_len());
    // the data must encode successfully
    init_data.encode(&mut new_data).unwrap();
    new_data.into()
}

#[derive(Clone, PartialEq, Message)]
struct ExecuteResponse {
    #[prost(bytes, tag = "1")]
    pub data: ::prost::alloc::vec::Vec<u8>,
}

// empty return if no data present in original
fn execute_response(data: Option<Binary>) -> Option<Binary> {
    data.map(|d| {
        let exec_data = ExecuteResponse { data: d.to_vec() };
        let mut new_data = Vec::<u8>::with_capacity(exec_data.encoded_len());
        // the data must encode successfully
        exec_data.encode(&mut new_data).unwrap();
        new_data.into()
    })
}

#[cfg(test)]
mod test {
    use super::*;
    use crate::app::Router;
    use crate::bank::BankKeeper;
    use crate::module::FailingModule;
    use crate::staking::{DistributionKeeper, StakeKeeper};
    use crate::test_helpers::{caller, error, payout};
    use crate::transactions::StorageTransaction;
    use crate::{GovFailingModule, IbcFailingModule};
    use cosmwasm_std::testing::{mock_env, mock_info, MockApi, MockQuerier, MockStorage};
    use cosmwasm_std::{
        coin, from_json, to_json_vec, BankMsg, CanonicalAddr, Coin, CosmosMsg, Empty, HexBinary,
        StdError,
    };

    /// Type alias for default build `Router` to make its reference in typical scenario
    type BasicRouter<ExecC = Empty, QueryC = Empty> = Router<
        BankKeeper,
        FailingModule<ExecC, QueryC, Empty>,
        WasmKeeper<ExecC, QueryC>,
        StakeKeeper,
        DistributionKeeper,
        IbcFailingModule,
        GovFailingModule,
    >;

    fn wasm_keeper() -> WasmKeeper<Empty, Empty> {
        WasmKeeper::new()
    }

    fn mock_router() -> BasicRouter {
        Router {
            wasm: WasmKeeper::new(),
            bank: BankKeeper::new(),
            custom: FailingModule::new(),
            staking: StakeKeeper::new(),
            distribution: DistributionKeeper::new(),
            ibc: IbcFailingModule::new(),
            gov: GovFailingModule::new(),
        }
    }

    #[test]
    fn register_contract() {
        let api = MockApi::default();
        let mut wasm_storage = MockStorage::new();
        let mut wasm_keeper = wasm_keeper();
        let block = mock_env().block;
        let code_id = wasm_keeper.store_code(Addr::unchecked("creator"), error::contract(false));

        transactional(&mut wasm_storage, |cache, _| {
            // cannot register contract with unregistered codeId
            wasm_keeper.register_contract(
                &api,
                cache,
                code_id + 1,
                Addr::unchecked("foobar"),
                Addr::unchecked("admin"),
                "label".to_owned(),
                1000,
                None,
            )
        })
        .unwrap_err();

        let contract_addr = transactional(&mut wasm_storage, |cache, _| {
            // we can register a new instance of this code
            wasm_keeper.register_contract(
                &api,
                cache,
                code_id,
                Addr::unchecked("foobar"),
                Addr::unchecked("admin"),
                "label".to_owned(),
                1000,
                None,
            )
        })
        .unwrap();

        // verify contract data are as expected
        let contract_data = wasm_keeper
            .contract_data(&wasm_storage, &contract_addr)
            .unwrap();

        assert_eq!(
            contract_data,
            ContractData {
                code_id,
                creator: Addr::unchecked("foobar"),
                admin: Some(Addr::unchecked("admin")),
                label: "label".to_owned(),
                created: 1000,
            }
        );

        let err = transactional(&mut wasm_storage, |cache, _| {
            // now, we call this contract and see the error message from the contract
            let info = mock_info("foobar", &[]);
            wasm_keeper.call_instantiate(
                contract_addr.clone(),
                &api,
                cache,
                &mock_router(),
                &block,
                info,
                b"{}".to_vec(),
            )
        })
        .unwrap_err();

        // StdError from contract_error auto-converted to string
        assert_eq!(
            StdError::generic_err("Init failed"),
            err.downcast().unwrap()
        );

        let err = transactional(&mut wasm_storage, |cache, _| {
            // and the error for calling an unregistered contract
            let info = mock_info("foobar", &[]);
            wasm_keeper.call_instantiate(
                Addr::unchecked("unregistered"),
                &api,
                cache,
                &mock_router(),
                &block,
                info,
                b"{}".to_vec(),
            )
        })
        .unwrap_err();

        // Default error message from router when not found
<<<<<<< HEAD
        assert_eq!(
            StdError::not_found("abstract_cw_multi_test::wasm::ContractData"),
            err.downcast().unwrap()
        );
=======
        assert!(matches!(err.downcast().unwrap(), StdError::NotFound { .. }));
>>>>>>> ffb12714
    }

    #[test]
    fn query_contract_info() {
        let api = MockApi::default();
        let mut wasm_storage = MockStorage::new();
        let mut wasm_keeper = wasm_keeper();
        let block = mock_env().block;
        let code_id = wasm_keeper.store_code(Addr::unchecked("buzz"), payout::contract());
        assert_eq!(1, code_id);

        let creator = "foobar";
        let admin = "admin";

        let contract_addr = wasm_keeper
            .register_contract(
                &api,
                &mut wasm_storage,
                code_id,
                Addr::unchecked(creator),
                Addr::unchecked(admin),
                "label".to_owned(),
                1000,
                None,
            )
            .unwrap();

        let querier: MockQuerier<Empty> = MockQuerier::new(&[]);
        let query = WasmQuery::ContractInfo {
            contract_addr: contract_addr.into(),
        };

        let contract_info = wasm_keeper
            .query(&api, &wasm_storage, &querier, &block, query)
            .unwrap();

        let actual: ContractInfoResponse = from_json(contract_info).unwrap();
        let mut expected = ContractInfoResponse::default();
        expected.code_id = code_id;
        expected.creator = creator.into();
        expected.admin = Some(admin.into());
        assert_eq!(expected, actual);
    }

    #[test]
    #[cfg(feature = "cosmwasm_1_2")]
    fn query_code_info() {
        let api = MockApi::default();
        let wasm_storage = MockStorage::new();
        let mut wasm_keeper = wasm_keeper();
        let block = mock_env().block;
        let code_id = wasm_keeper.store_code(Addr::unchecked("creator"), payout::contract());
        let querier: MockQuerier<Empty> = MockQuerier::new(&[]);
        let query = WasmQuery::CodeInfo { code_id };
        let code_info = wasm_keeper
            .query(&api, &wasm_storage, &querier, &block, query)
            .unwrap();
        let actual: cosmwasm_std::CodeInfoResponse = from_json(code_info).unwrap();
        assert_eq!(code_id, actual.code_id);
        assert_eq!("creator", actual.creator);
        assert!(!actual.checksum.is_empty());
    }

    #[test]
    #[cfg(feature = "cosmwasm_1_2")]
    fn different_contracts_must_have_different_checksum() {
        let api = MockApi::default();
        let wasm_storage = MockStorage::new();
        let mut wasm_keeper = wasm_keeper();
        let block = mock_env().block;
        let code_id_payout = wasm_keeper.store_code(Addr::unchecked("creator"), payout::contract());
        let code_id_caller = wasm_keeper.store_code(Addr::unchecked("creator"), caller::contract());
        let querier: MockQuerier<Empty> = MockQuerier::new(&[]);
        let query_payout = WasmQuery::CodeInfo {
            code_id: code_id_payout,
        };
        let query_caller = WasmQuery::CodeInfo {
            code_id: code_id_caller,
        };
        let code_info_payout = wasm_keeper
            .query(&api, &wasm_storage, &querier, &block, query_payout)
            .unwrap();
        let code_info_caller = wasm_keeper
            .query(&api, &wasm_storage, &querier, &block, query_caller)
            .unwrap();
        let info_payout: cosmwasm_std::CodeInfoResponse = from_json(code_info_payout).unwrap();
        let info_caller: cosmwasm_std::CodeInfoResponse = from_json(code_info_caller).unwrap();
        assert_eq!(code_id_payout, info_payout.code_id);
        assert_eq!(code_id_caller, info_caller.code_id);
        assert_ne!(info_caller.code_id, info_payout.code_id);
        assert_eq!(info_caller.creator, info_payout.creator);
        assert_ne!(info_caller.checksum, info_payout.checksum);
    }

    #[test]
    #[cfg(feature = "cosmwasm_1_2")]
    fn querying_invalid_code_info_must_fail() {
        let api = MockApi::default();
        let wasm_storage = MockStorage::new();
        let wasm_keeper = wasm_keeper();
        let block = mock_env().block;

        let querier: MockQuerier<Empty> = MockQuerier::new(&[]);
        let query = WasmQuery::CodeInfo { code_id: 100 };

        wasm_keeper
            .query(&api, &wasm_storage, &querier, &block, query)
            .unwrap_err();
    }

    #[test]
    fn can_dump_raw_wasm_state() {
        let api = MockApi::default();
        let mut wasm_keeper = wasm_keeper();
        let block = mock_env().block;
        let code_id = wasm_keeper.store_code(Addr::unchecked("buzz"), payout::contract());

        let mut wasm_storage = MockStorage::new();

        let contract_addr = wasm_keeper
            .register_contract(
                &api,
                &mut wasm_storage,
                code_id,
                Addr::unchecked("foobar"),
                Addr::unchecked("admin"),
                "label".to_owned(),
                1000,
                None,
            )
            .unwrap();

        // make a contract with state
        let payout = coin(1500, "mlg");
        let msg = payout::InstantiateMessage {
            payout: payout.clone(),
        };
        wasm_keeper
            .call_instantiate(
                contract_addr.clone(),
                &api,
                &mut wasm_storage,
                &mock_router(),
                &block,
                mock_info("foobar", &[]),
                to_json_vec(&msg).unwrap(),
            )
            .unwrap();

        // dump state
        let state = wasm_keeper.dump_wasm_raw(&wasm_storage, &contract_addr);
        assert_eq!(state.len(), 2);
        // check contents
        let (k, v) = &state[0];
        assert_eq!(k.as_slice(), b"count");
        let count: u32 = from_json(v).unwrap();
        assert_eq!(count, 1);
        let (k, v) = &state[1];
        assert_eq!(k.as_slice(), b"payout");
        let stored_pay: payout::InstantiateMessage = from_json(v).unwrap();
        assert_eq!(stored_pay.payout, payout);
    }

    #[test]
    fn contract_send_coins() {
        let api = MockApi::default();
        let mut wasm_keeper = wasm_keeper();
        let block = mock_env().block;
        let code_id = wasm_keeper.store_code(Addr::unchecked("buzz"), payout::contract());

        let mut wasm_storage = MockStorage::new();
        let mut cache = StorageTransaction::new(&wasm_storage);

        let contract_addr = wasm_keeper
            .register_contract(
                &api,
                &mut cache,
                code_id,
                Addr::unchecked("foobar"),
                None,
                "label".to_owned(),
                1000,
                None,
            )
            .unwrap();

        let payout = coin(100, "TGD");

        // init the contract
        let info = mock_info("foobar", &[]);
        let init_msg = to_json_vec(&payout::InstantiateMessage {
            payout: payout.clone(),
        })
        .unwrap();
        let res = wasm_keeper
            .call_instantiate(
                contract_addr.clone(),
                &api,
                &mut cache,
                &mock_router(),
                &block,
                info,
                init_msg,
            )
            .unwrap();
        assert_eq!(0, res.messages.len());

        // execute the contract
        let info = mock_info("foobar", &[]);
        let res = wasm_keeper
            .call_execute(
                &api,
                &mut cache,
                contract_addr.clone(),
                &mock_router(),
                &block,
                info,
                b"{}".to_vec(),
            )
            .unwrap();
        assert_eq!(1, res.messages.len());
        match &res.messages[0].msg {
            CosmosMsg::Bank(BankMsg::Send { to_address, amount }) => {
                assert_eq!(to_address.as_str(), "foobar");
                assert_eq!(amount.as_slice(), &[payout.clone()]);
            }
            m => panic!("Unexpected message {:?}", m),
        }

        // and flush before query
        cache.prepare().commit(&mut wasm_storage);

        // query the contract
        let query = to_json_vec(&payout::QueryMsg::Payout {}).unwrap();
        let querier: MockQuerier<Empty> = MockQuerier::new(&[]);
        let data = wasm_keeper
            .query_smart(contract_addr, &api, &wasm_storage, &querier, &block, query)
            .unwrap();
        let res: payout::InstantiateMessage = from_json(data).unwrap();
        assert_eq!(res.payout, payout);
    }

    fn assert_payout(
        router: &WasmKeeper<Empty, Empty>,
        storage: &mut dyn Storage,
        contract_addr: &Addr,
        payout: &Coin,
    ) {
        let api = MockApi::default();
        let info = mock_info("silly", &[]);
        let res = router
            .call_execute(
                &api,
                storage,
                contract_addr.clone(),
                &mock_router(),
                &mock_env().block,
                info,
                b"{}".to_vec(),
            )
            .unwrap();
        assert_eq!(1, res.messages.len());
        match &res.messages[0].msg {
            CosmosMsg::Bank(BankMsg::Send { to_address, amount }) => {
                assert_eq!(to_address.as_str(), "silly");
                assert_eq!(amount.as_slice(), &[payout.clone()]);
            }
            m => panic!("Unexpected message {:?}", m),
        }
    }

    fn assert_no_contract(storage: &dyn Storage, contract_addr: &Addr) {
        let contract = CONTRACTS.may_load(storage, contract_addr).unwrap();
        assert!(contract.is_none(), "{:?}", contract_addr);
    }

    #[test]
    fn multi_level_wasm_cache() {
        let api = MockApi::default();
        let mut wasm_keeper = wasm_keeper();
        let block = mock_env().block;
        let code_id = wasm_keeper.store_code(Addr::unchecked("buzz"), payout::contract());

        let mut wasm_storage = MockStorage::new();

        let payout1 = coin(100, "TGD");

        // set contract 1 and commit (on router)
        let contract1 = transactional(&mut wasm_storage, |cache, _| {
            let contract = wasm_keeper
                .register_contract(
                    &api,
                    cache,
                    code_id,
                    Addr::unchecked("foobar"),
                    None,
                    "".to_string(),
                    1000,
                    None,
                )
                .unwrap();
            let info = mock_info("foobar", &[]);
            let init_msg = to_json_vec(&payout::InstantiateMessage {
                payout: payout1.clone(),
            })
            .unwrap();
            wasm_keeper
                .call_instantiate(
                    contract.clone(),
                    &api,
                    cache,
                    &mock_router(),
                    &block,
                    info,
                    init_msg,
                )
                .unwrap();

            Ok(contract)
        })
        .unwrap();

        let payout2 = coin(50, "BTC");
        let payout3 = coin(1234, "ATOM");

        // create a new cache and check we can use contract 1
        let (contract2, contract3) = transactional(&mut wasm_storage, |cache, wasm_reader| {
            assert_payout(&wasm_keeper, cache, &contract1, &payout1);

            // create contract 2 and use it
            let contract2 = wasm_keeper
                .register_contract(
                    &api,
                    cache,
                    code_id,
                    Addr::unchecked("foobar"),
                    None,
                    "".to_owned(),
                    1000,
                    None,
                )
                .unwrap();
            let info = mock_info("foobar", &[]);
            let init_msg = to_json_vec(&payout::InstantiateMessage {
                payout: payout2.clone(),
            })
            .unwrap();
            let _res = wasm_keeper
                .call_instantiate(
                    contract2.clone(),
                    &api,
                    cache,
                    &mock_router(),
                    &block,
                    info,
                    init_msg,
                )
                .unwrap();
            assert_payout(&wasm_keeper, cache, &contract2, &payout2);

            // create a level2 cache and check we can use contract 1 and contract 2
            let contract3 = transactional(cache, |cache2, read| {
                assert_payout(&wasm_keeper, cache2, &contract1, &payout1);
                assert_payout(&wasm_keeper, cache2, &contract2, &payout2);

                // create a contract on level 2
                let contract3 = wasm_keeper
                    .register_contract(
                        &api,
                        cache2,
                        code_id,
                        Addr::unchecked("foobar"),
                        None,
                        "".to_owned(),
                        1000,
                        None,
                    )
                    .unwrap();
                let info = mock_info("johnny", &[]);
                let init_msg = to_json_vec(&payout::InstantiateMessage {
                    payout: payout3.clone(),
                })
                .unwrap();
                let _res = wasm_keeper
                    .call_instantiate(
                        contract3.clone(),
                        &api,
                        cache2,
                        &mock_router(),
                        &block,
                        info,
                        init_msg,
                    )
                    .unwrap();
                assert_payout(&wasm_keeper, cache2, &contract3, &payout3);

                // ensure first cache still doesn't see this contract
                assert_no_contract(read, &contract3);
                Ok(contract3)
            })
            .unwrap();

            // after applying transaction, all contracts present on cache
            assert_payout(&wasm_keeper, cache, &contract1, &payout1);
            assert_payout(&wasm_keeper, cache, &contract2, &payout2);
            assert_payout(&wasm_keeper, cache, &contract3, &payout3);

            // but not yet the root router
            assert_no_contract(wasm_reader, &contract1);
            assert_no_contract(wasm_reader, &contract2);
            assert_no_contract(wasm_reader, &contract3);

            Ok((contract2, contract3))
        })
        .unwrap();

        // ensure that it is now applied to the router
        assert_payout(&wasm_keeper, &mut wasm_storage, &contract1, &payout1);
        assert_payout(&wasm_keeper, &mut wasm_storage, &contract2, &payout2);
        assert_payout(&wasm_keeper, &mut wasm_storage, &contract3, &payout3);
    }

    fn assert_admin(
        storage: &dyn Storage,
        wasm_keeper: &WasmKeeper<Empty, Empty>,
        contract_addr: &impl ToString,
        admin: Option<Addr>,
    ) {
        let api = MockApi::default();
        let querier: MockQuerier<Empty> = MockQuerier::new(&[]);
        // query
        let data = wasm_keeper
            .query(
                &api,
                storage,
                &querier,
                &mock_env().block,
                WasmQuery::ContractInfo {
                    contract_addr: contract_addr.to_string(),
                },
            )
            .unwrap();
        let res: ContractInfoResponse = from_json(data).unwrap();
        assert_eq!(res.admin, admin.as_ref().map(Addr::to_string));
    }

    #[test]
    fn update_clear_admin_works() {
        let api = MockApi::default();
        let mut wasm_keeper = wasm_keeper();
        let block = mock_env().block;
        let code_id = wasm_keeper.store_code(Addr::unchecked("creator"), caller::contract());

        let mut wasm_storage = MockStorage::new();

        let admin: Addr = Addr::unchecked("admin");
        let new_admin: Addr = Addr::unchecked("new_admin");
        let normal_user: Addr = Addr::unchecked("normal_user");

        let contract_addr = wasm_keeper
            .register_contract(
                &api,
                &mut wasm_storage,
                code_id,
                Addr::unchecked("creator"),
                admin.clone(),
                "label".to_owned(),
                1000,
                None,
            )
            .unwrap();

        // init the contract
        let info = mock_info("admin", &[]);
        let init_msg = to_json_vec(&Empty {}).unwrap();
        let res = wasm_keeper
            .call_instantiate(
                contract_addr.clone(),
                &api,
                &mut wasm_storage,
                &mock_router(),
                &block,
                info,
                init_msg,
            )
            .unwrap();
        assert_eq!(0, res.messages.len());

        assert_admin(
            &wasm_storage,
            &wasm_keeper,
            &contract_addr,
            Some(admin.clone()),
        );

        // non-admin should not be allowed to become admin on their own
        wasm_keeper
            .execute_wasm(
                &api,
                &mut wasm_storage,
                &mock_router(),
                &block,
                normal_user.clone(),
                WasmMsg::UpdateAdmin {
                    contract_addr: contract_addr.to_string(),
                    admin: normal_user.to_string(),
                },
            )
            .unwrap_err();

        // should still be admin
        assert_admin(
            &wasm_storage,
            &wasm_keeper,
            &contract_addr,
            Some(admin.clone()),
        );

        // admin should be allowed to transfer administration permissions
        let res = wasm_keeper
            .execute_wasm(
                &api,
                &mut wasm_storage,
                &mock_router(),
                &block,
                admin,
                WasmMsg::UpdateAdmin {
                    contract_addr: contract_addr.to_string(),
                    admin: new_admin.to_string(),
                },
            )
            .unwrap();
        assert_eq!(res.events.len(), 0);

        // new_admin should now be admin
        assert_admin(
            &wasm_storage,
            &wasm_keeper,
            &contract_addr,
            Some(new_admin.clone()),
        );

        // new_admin should now be able to clear to admin
        let res = wasm_keeper
            .execute_wasm(
                &api,
                &mut wasm_storage,
                &mock_router(),
                &block,
                new_admin,
                WasmMsg::ClearAdmin {
                    contract_addr: contract_addr.to_string(),
                },
            )
            .unwrap();
        assert_eq!(res.events.len(), 0);

        // should have no admin now
        assert_admin(&wasm_storage, &wasm_keeper, &contract_addr, None);
    }

    #[test]
    fn uses_simple_address_generator_by_default() {
        let api = MockApi::default();
        let mut wasm_keeper = wasm_keeper();
        let code_id = wasm_keeper.store_code(Addr::unchecked("creator"), payout::contract());

        let mut wasm_storage = MockStorage::new();

        let contract_addr = wasm_keeper
            .register_contract(
                &api,
                &mut wasm_storage,
                code_id,
                Addr::unchecked("foobar"),
                Addr::unchecked("admin"),
                "label".to_owned(),
                1000,
                None,
            )
            .unwrap();

        assert_eq!(
            contract_addr, "contract0",
            "default address generator returned incorrect address"
        );

        let contract_addr = wasm_keeper
            .register_contract(
                &api,
                &mut wasm_storage,
                code_id,
                Addr::unchecked("foobar"),
                Addr::unchecked("admin"),
                "label".to_owned(),
                1000,
                Binary::from(HexBinary::from_hex("01C0FFEE").unwrap()),
            )
            .unwrap();

        assert_eq!(
            contract_addr, "contract01c0ffee",
            "default address generator returned incorrect address"
        );
    }

    struct TestAddressGenerator {
        address: Addr,
        predictable_address: Addr,
    }

    impl AddressGenerator for TestAddressGenerator {
        fn contract_address(
            &self,
            _api: &dyn Api,
            _storage: &mut dyn Storage,
            _code_id: u64,
            _instance_id: u64,
        ) -> AnyResult<Addr> {
            Ok(self.address.clone())
        }

        fn predictable_contract_address(
            &self,
            _api: &dyn Api,
            _storage: &mut dyn Storage,
            _code_id: u64,
            _instance_id: u64,
            _checksum: &[u8],
            _creator: &CanonicalAddr,
            _salt: &[u8],
        ) -> AnyResult<Addr> {
            Ok(self.predictable_address.clone())
        }
    }

    #[test]
    fn can_use_custom_address_generator() {
        let api = MockApi::default();
        let expected_addr = Addr::unchecked("address");
        let expected_predictable_addr = Addr::unchecked("predictable_address");
        let mut wasm_keeper: WasmKeeper<Empty, Empty> =
            WasmKeeper::new().with_address_generator(TestAddressGenerator {
                address: expected_addr.clone(),
                predictable_address: expected_predictable_addr.clone(),
            });
        let code_id = wasm_keeper.store_code(Addr::unchecked("creator"), payout::contract());

        let mut wasm_storage = MockStorage::new();

        let contract_addr = wasm_keeper
            .register_contract(
                &api,
                &mut wasm_storage,
                code_id,
                Addr::unchecked("foobar"),
                Addr::unchecked("admin"),
                "label".to_owned(),
                1000,
                None,
            )
            .unwrap();

        assert_eq!(
            contract_addr, expected_addr,
            "custom address generator returned incorrect address"
        );

        let contract_addr = wasm_keeper
            .register_contract(
                &api,
                &mut wasm_storage,
                code_id,
                Addr::unchecked("foobar"),
                Addr::unchecked("admin"),
                "label".to_owned(),
                1000,
                Binary::from(HexBinary::from_hex("23A74B8C").unwrap()),
            )
            .unwrap();

        assert_eq!(
            contract_addr, expected_predictable_addr,
            "custom address generator returned incorrect address"
        );
    }

    #[test]
    #[allow(deprecated)]
    fn remove_this_test_in_version_1_0() {
        //TODO Remove this test in version 1.0.0 of multitest, now provided only for code coverage.

        let addr_gen = TestAddressGenerator {
            address: Addr::unchecked("a"),
            predictable_address: Addr::unchecked("b"),
        };
        let mut storage = MockStorage::default();
        let contract_addr = addr_gen.next_address(&mut storage);
        assert_eq!(contract_addr, "contract0");

        let _: WasmKeeper<Empty, Empty> = WasmKeeper::new_with_custom_address_generator(addr_gen);
    }
}<|MERGE_RESOLUTION|>--- conflicted
+++ resolved
@@ -1547,14 +1547,7 @@
         .unwrap_err();
 
         // Default error message from router when not found
-<<<<<<< HEAD
-        assert_eq!(
-            StdError::not_found("abstract_cw_multi_test::wasm::ContractData"),
-            err.downcast().unwrap()
-        );
-=======
         assert!(matches!(err.downcast().unwrap(), StdError::NotFound { .. }));
->>>>>>> ffb12714
     }
 
     #[test]
