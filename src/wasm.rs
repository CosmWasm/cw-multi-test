--- conflicted
+++ resolved
@@ -13,16 +13,11 @@
 use cosmwasm_std::{
     to_json_binary, Addr, Api, Attribute, BankMsg, Binary, BlockInfo, Checksum, Coin, ContractInfo,
     ContractInfoResponse, CosmosMsg, CustomMsg, CustomQuery, Deps, DepsMut, Env, Event,
-<<<<<<< HEAD
     IbcBasicResponse, IbcChannelCloseMsg, IbcChannelConnectMsg, IbcChannelOpenMsg,
     IbcChannelOpenResponse, IbcPacketAckMsg, IbcPacketReceiveMsg, IbcPacketTimeoutMsg,
     IbcReceiveResponse, MessageInfo, MsgResponse, Order, Querier, QuerierWrapper, Record, Reply,
     ReplyOn, Response, StdResult, Storage, SubMsg, SubMsgResponse, SubMsgResult, TransactionInfo,
     WasmMsg, WasmQuery,
-=======
-    MessageInfo, MsgResponse, Order, Querier, QuerierWrapper, Record, Reply, ReplyOn, Response,
-    StdResult, Storage, SubMsg, SubMsgResponse, SubMsgResult, TransactionInfo, WasmMsg, WasmQuery,
->>>>>>> 7cd10156
 };
 #[cfg(feature = "staking")]
 use cosmwasm_std::{DistributionMsg, StakingMsg};
@@ -393,6 +388,7 @@
         }
         Ok(self.save_code(code_id, creator, code))
     }
+
     /// Duplicates the contract's code with specified identifier.
     /// Returns an identifier of the copy of the contract's code.
     fn duplicate_code(&mut self, code_id: u64) -> AnyResult<u64> {
@@ -424,7 +420,6 @@
         storage.range(None, None, Order::Ascending).collect()
     }
 
-<<<<<<< HEAD
     // The following ibc endpoints can only be used by the ibc module.
     // For channels
     fn ibc_channel_open(
@@ -555,8 +550,6 @@
     }
 }
 
-=======
->>>>>>> 7cd10156
 impl<ExecC, QueryC> WasmKeeper<ExecC, QueryC>
 where
     ExecC: CustomMsg + DeserializeOwned + 'static,
@@ -685,7 +678,6 @@
         Ok(())
     }
 
-<<<<<<< HEAD
     fn verify_ibc_response<T>(response: IbcBasicResponse<T>) -> AnyResult<IbcBasicResponse<T>>
     where
         T: Clone + Debug + PartialEq + JsonSchema,
@@ -722,8 +714,6 @@
         Ok(response)
     }
 
-=======
->>>>>>> 7cd10156
     fn verify_response<T>(response: Response<T>) -> AnyResult<Response<T>>
     where
         T: CustomMsg,
@@ -1246,7 +1236,6 @@
         // all processed sub messages. Note that events and message responses are collected,
         // but the data is replaced with the data from the last processes submessage.
         Ok(AppResponse { events, data })
-<<<<<<< HEAD
     }
 
     fn process_ibc_response(
@@ -1301,8 +1290,6 @@
             events: res.events,
             acknowledgement,
         })
-=======
->>>>>>> 7cd10156
     }
 
     /// Creates a contract address and empty storage instance.
