//! # Custom message and query handler

use crate::app::CosmosRouter;
use crate::error::{bail, AnyResult};
use crate::{AppResponse, Module};
use cosmwasm_std::{Addr, Api, Binary, BlockInfo, Empty, Querier, Storage};
use std::cell::{Ref, RefCell};
use std::ops::Deref;
use std::rc::Rc;

/// A cache for messages and queries processes by the custom module.
#[derive(Default, Clone)]
pub struct CachingCustomHandlerState<ExecC, QueryC>
where
<<<<<<< HEAD
    ExecC: Clone,
    QueryC: Clone,
=======
    ExecC: Default + Clone,
    QueryC: Default + Clone,
>>>>>>> f12271d0
{
    /// Cache for processes custom messages.
    execs: Rc<RefCell<Vec<ExecC>>>,
    /// Cache for processed custom queries.
    queries: Rc<RefCell<Vec<QueryC>>>,
}

impl<ExecC, QueryC> CachingCustomHandlerState<ExecC, QueryC>
where
<<<<<<< HEAD
    ExecC: Clone,
    QueryC: Clone,
{
=======
    ExecC: Default + Clone,
    QueryC: Default + Clone,
{
    /// Creates a new [CachingCustomHandlerState].
    pub fn new() -> Self {
        Default::default()
    }

>>>>>>> f12271d0
    /// Returns a slice of processed custom messages.
    pub fn execs(&self) -> impl Deref<Target = [ExecC]> + '_ {
        Ref::map(self.execs.borrow(), Vec::as_slice)
    }

    /// Returns a slice of processed custom queries.
    pub fn queries(&self) -> impl Deref<Target = [QueryC]> + '_ {
        Ref::map(self.queries.borrow(), Vec::as_slice)
    }

    /// Clears the cache.
    pub fn reset(&self) {
        self.execs.borrow_mut().clear();
        self.queries.borrow_mut().clear();
    }
}

/// Custom handler that stores all received messages and queries.
///
/// State is thin shared state, so it can be held after mock is passed to [App](crate::App) to read state.
#[derive(Default, Clone)]
pub struct CachingCustomHandler<ExecC, QueryC>
where
<<<<<<< HEAD
    ExecC: Clone,
    QueryC: Clone,
=======
    ExecC: Default + Clone,
    QueryC: Default + Clone,
>>>>>>> f12271d0
{
    /// Cached state.
    state: CachingCustomHandlerState<ExecC, QueryC>,
}

impl<ExecC, QueryC> CachingCustomHandler<ExecC, QueryC>
where
<<<<<<< HEAD
    ExecC: Clone,
    QueryC: Clone,
{
=======
    ExecC: Default + Clone,
    QueryC: Default + Clone,
{
    /// Creates a new [CachingCustomHandler].
    pub fn new() -> Self {
        Default::default()
    }

>>>>>>> f12271d0
    /// Returns the cached state.
    pub fn state(&self) -> CachingCustomHandlerState<ExecC, QueryC> {
        self.state.clone()
    }
}

impl<Exec, Query> Module for CachingCustomHandler<Exec, Query>
where
<<<<<<< HEAD
    Exec: Clone,
    Query: Clone,
=======
    Exec: Default + Clone,
    Query: Default + Clone,
>>>>>>> f12271d0
{
    type ExecT = Exec;
    type QueryT = Query;
    type SudoT = Empty;

    fn execute<ExecC, QueryC>(
        &self,
        _api: &dyn Api,
        _storage: &mut dyn Storage,
        _router: &dyn CosmosRouter<ExecC = ExecC, QueryC = QueryC>,
        _block: &BlockInfo,
        _sender: Addr,
        msg: Self::ExecT,
    ) -> AnyResult<AppResponse> {
        self.state.execs.borrow_mut().push(msg);
        Ok(AppResponse::default())
    }

    fn query(
        &self,
        _api: &dyn Api,
        _storage: &dyn Storage,
        _querier: &dyn Querier,
        _block: &BlockInfo,
        request: Self::QueryT,
    ) -> AnyResult<Binary> {
        self.state.queries.borrow_mut().push(request);
        Ok(Binary::default())
    }

    fn sudo<ExecC, QueryC>(
        &self,
        _api: &dyn Api,
        _storage: &mut dyn Storage,
        _router: &dyn CosmosRouter<ExecC = ExecC, QueryC = QueryC>,
        _block: &BlockInfo,
        msg: Self::SudoT,
    ) -> AnyResult<AppResponse> {
        bail!("Unexpected custom sudo message {:?}", msg)
    }
}<|MERGE_RESOLUTION|>--- conflicted
+++ resolved
@@ -12,13 +12,8 @@
 #[derive(Default, Clone)]
 pub struct CachingCustomHandlerState<ExecC, QueryC>
 where
-<<<<<<< HEAD
-    ExecC: Clone,
-    QueryC: Clone,
-=======
     ExecC: Default + Clone,
     QueryC: Default + Clone,
->>>>>>> f12271d0
 {
     /// Cache for processes custom messages.
     execs: Rc<RefCell<Vec<ExecC>>>,
@@ -28,11 +23,6 @@
 
 impl<ExecC, QueryC> CachingCustomHandlerState<ExecC, QueryC>
 where
-<<<<<<< HEAD
-    ExecC: Clone,
-    QueryC: Clone,
-{
-=======
     ExecC: Default + Clone,
     QueryC: Default + Clone,
 {
@@ -41,7 +31,6 @@
         Default::default()
     }
 
->>>>>>> f12271d0
     /// Returns a slice of processed custom messages.
     pub fn execs(&self) -> impl Deref<Target = [ExecC]> + '_ {
         Ref::map(self.execs.borrow(), Vec::as_slice)
@@ -65,13 +54,8 @@
 #[derive(Default, Clone)]
 pub struct CachingCustomHandler<ExecC, QueryC>
 where
-<<<<<<< HEAD
-    ExecC: Clone,
-    QueryC: Clone,
-=======
     ExecC: Default + Clone,
     QueryC: Default + Clone,
->>>>>>> f12271d0
 {
     /// Cached state.
     state: CachingCustomHandlerState<ExecC, QueryC>,
@@ -79,11 +63,6 @@
 
 impl<ExecC, QueryC> CachingCustomHandler<ExecC, QueryC>
 where
-<<<<<<< HEAD
-    ExecC: Clone,
-    QueryC: Clone,
-{
-=======
     ExecC: Default + Clone,
     QueryC: Default + Clone,
 {
@@ -92,7 +71,6 @@
         Default::default()
     }
 
->>>>>>> f12271d0
     /// Returns the cached state.
     pub fn state(&self) -> CachingCustomHandlerState<ExecC, QueryC> {
         self.state.clone()
@@ -101,13 +79,8 @@
 
 impl<Exec, Query> Module for CachingCustomHandler<Exec, Query>
 where
-<<<<<<< HEAD
-    Exec: Clone,
-    Query: Clone,
-=======
     Exec: Default + Clone,
     Query: Default + Clone,
->>>>>>> f12271d0
 {
     type ExecT = Exec;
     type QueryT = Query;
