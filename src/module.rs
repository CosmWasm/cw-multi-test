--- conflicted
+++ resolved
@@ -6,22 +6,18 @@
 use std::fmt::Debug;
 use std::marker::PhantomData;
 
-<<<<<<< HEAD
 use crate::ibc::types::{AppIbcBasicResponse, AppIbcReceiveResponse};
 use cosmwasm_std::{
     IbcChannelCloseMsg, IbcChannelConnectMsg, IbcChannelOpenMsg, IbcChannelOpenResponse,
     IbcPacketAckMsg, IbcPacketReceiveMsg, IbcPacketTimeoutMsg,
 };
 
-/// Module interface.
-=======
 /// # General module
 ///
 /// Provides a generic interface for modules within the test environment.
 /// It is essential for creating modular and extensible testing setups,
 /// allowing developers to integrate custom functionalities
 /// or test specific scenarios.
->>>>>>> 299b412d
 pub trait Module {
     /// Type of messages processed by the module instance.
     type ExecT;
@@ -73,8 +69,7 @@
         ExecC: CustomMsg + DeserializeOwned + 'static,
         QueryC: CustomQuery + DeserializeOwned + 'static;
 
-    // The following ibc endpoints can only be used by the ibc module.
-    // For channels
+    /// Executes the contract ibc_channel_open endpoint
     fn ibc_channel_open<ExecC, QueryC>(
         &self,
         _api: &dyn Api,
@@ -86,6 +81,7 @@
         Ok(IbcChannelOpenResponse::None)
     }
 
+    /// Executes the contract ibc_channel_connect endpoint
     fn ibc_channel_connect<ExecC, QueryC>(
         &self,
         _api: &dyn Api,
@@ -97,6 +93,7 @@
         Ok(AppIbcBasicResponse::default())
     }
 
+    /// Executes the contract ibc_channel_close endpoints
     fn ibc_channel_close<ExecC, QueryC>(
         &self,
         _api: &dyn Api,
@@ -108,7 +105,7 @@
         Ok(AppIbcBasicResponse::default())
     }
 
-    // For packet operations
+    /// Executes the contract ibc_packet_receive endpoint
     fn ibc_packet_receive<ExecC, QueryC>(
         &self,
         _api: &dyn Api,
@@ -120,6 +117,7 @@
         panic!("No ibc packet receive implemented");
     }
 
+    /// Executes the contract ibc_packet_acknowledge endpoint
     fn ibc_packet_acknowledge<ExecC, QueryC>(
         &self,
         _api: &dyn Api,
@@ -131,6 +129,7 @@
         panic!("No ibc packet acknowledgement implemented");
     }
 
+    /// Executes the contract ibc_packet_timeout endpoint
     fn ibc_packet_timeout<ExecC, QueryC>(
         &self,
         _api: &dyn Api,
