use crate::app::CosmosRouter;
use crate::error::{anyhow, bail, AnyResult};
use crate::executor::AppResponse;
use crate::prefixed_storage::{prefixed, prefixed_read};
use crate::{BankSudo, Module};
use cosmwasm_std::{
    coin, ensure, ensure_eq, to_json_binary, Addr, AllDelegationsResponse, AllValidatorsResponse,
    Api, BankMsg, Binary, BlockInfo, BondedDenomResponse, Coin, CustomMsg, CustomQuery, Decimal,
    Delegation, DelegationResponse, DelegatorWithdrawAddressResponse, DistributionMsg,
    DistributionQuery, Empty, Event, FullDelegation, Order, Querier, StakingMsg, StakingQuery,
    StdError, Storage, Timestamp, Uint128, Validator, ValidatorResponse,
};
#[cfg(feature = "cosmwasm_1_4")]
use cosmwasm_std::{
    DecCoin, Decimal256, DelegationRewardsResponse, DelegationTotalRewardsResponse,
    DelegatorReward, DelegatorValidatorsResponse,
};
use cw_storage_plus::{Deque, Item, Map};
use schemars::JsonSchema;
use serde::{Deserialize, Serialize};
use std::collections::{BTreeSet, VecDeque};

/// Default denominator of the staking token.
const BONDED_DENOM: &str = "TOKEN";

/// One year expressed in seconds.
const YEAR: u64 = 60 * 60 * 24 * 365;

/// A structure containing some general staking parameters.
#[derive(Serialize, Deserialize, Clone, Debug, PartialEq, Eq, JsonSchema)]
pub struct StakingInfo {
    /// The denominator of the staking token.
    pub bonded_denom: String,
    /// Time between unbonding and receiving tokens back (in seconds).
    pub unbonding_time: u64,
    /// Annual percentage rate (interest rate and any additional fees associated with bonding).
    pub apr: Decimal,
}

impl Default for StakingInfo {
    /// Creates staking info with default settings.
    fn default() -> Self {
        StakingInfo {
            bonded_denom: BONDED_DENOM.to_string(),
            unbonding_time: 60,
            apr: Decimal::percent(10),
        }
    }
}

/// The number of stake and rewards of this validator the staker has. These can be fractional in case of slashing.
#[derive(Serialize, Deserialize, Clone, Debug, Default, PartialEq, JsonSchema)]
struct Shares {
    stake: Decimal,
    rewards: Decimal,
}

impl Shares {
    /// Calculates the share of validator's rewards that should be given to this staker.
    pub fn share_of_rewards(&self, validator_info: &ValidatorInfo, rewards: Decimal) -> Decimal {
        if validator_info.stake.is_zero() {
            return Decimal::zero();
        }
        rewards * self.stake / validator_info.stake
    }
}

/// Holds some operational data about a validator.
#[derive(Serialize, Deserialize, Clone, Debug, PartialEq, JsonSchema)]
struct ValidatorInfo {
    /// The stakers that have staked with this validator.
    /// We need to track them for updating their rewards.
    stakers: BTreeSet<Addr>,
    /// The whole stake of all stakers
    stake: Uint128,
    /// The block time when this validator's rewards were last update. This is needed for rewards calculation.
    last_rewards_calculation: Timestamp,
}

impl ValidatorInfo {
    pub fn new(block_time: Timestamp) -> Self {
        Self {
            stakers: BTreeSet::new(),
            stake: Uint128::zero(),
            last_rewards_calculation: block_time,
        }
    }
}

#[derive(Serialize, Deserialize, Clone, Debug, PartialEq, JsonSchema)]
struct Unbonding {
    /// Staker (delegator) address.
    pub delegator: Addr,
    /// Validator address.
    pub validator: String,
    /// Amount of stakes to be unbonded.
    pub amount: Uint128,
    /// Timestamp at which unbonding will take place (simulates unbonding timeout).
    pub payout_at: Timestamp,
}

const STAKING_INFO: Item<StakingInfo> = Item::new("staking_info");
/// (staker_addr, validator_addr) -> shares
const STAKES: Map<(&Addr, &str), Shares> = Map::new("stakes");
const VALIDATOR_MAP: Map<&str, Validator> = Map::new("validator_map");
/// Additional vec of validators, in case the `iterator` feature is disabled
const VALIDATORS: Deque<Validator> = Deque::new("validators");
/// Contains additional info for each validator
const VALIDATOR_INFO: Map<&str, ValidatorInfo> = Map::new("validator_info");
/// The queue of unbonding operations. This is needed because unbonding has a waiting time. See [`StakeKeeper`]
const UNBONDING_QUEUE: Item<VecDeque<Unbonding>> = Item::new("unbonding_queue");
/// (addr) -> addr. Maps addresses to the address they have delegated
/// to receive their staking rewards. A missing key => no delegation
/// has been set.
const WITHDRAW_ADDRESS: Map<&Addr, Addr> = Map::new("withdraw_address");

pub const NAMESPACE_STAKING: &[u8] = b"staking";
// https://github.com/cosmos/cosmos-sdk/blob/4f6f6c00021f4b5ee486bbb71ae2071a8ceb47c9/x/distribution/types/keys.go#L16
pub const NAMESPACE_DISTRIBUTION: &[u8] = b"distribution";

/// Staking privileged action definition.
///
/// We need to expand on this, but we will need this to properly test out staking
#[derive(Clone, Debug, PartialEq, Eq, JsonSchema)]
pub enum StakingSudo {
    /// Slashes the given percentage of the validator's stake.
    /// For now, you cannot slash retrospectively in tests.
    Slash {
        /// Validator's address.
        validator: String,
        /// Percentage of the validator's stake.
        percentage: Decimal,
    },
}

/// A trait defining a behavior of the stake keeper.
///
/// Manages staking operations, vital for testing contracts in proof-of-stake (PoS) blockchain environments.
/// This trait simulates staking behaviors, including delegation, validator operations, and reward mechanisms.
pub trait Staking: Module<ExecT = StakingMsg, QueryT = StakingQuery, SudoT = StakingSudo> {
    /// This is called from the end blocker (`update_block` / `set_block`) to process the
    /// staking queue. Needed because unbonding has a waiting time.
    /// If you're implementing a dummy staking module, this can be a no-op.
    fn process_queue<ExecC: CustomMsg, QueryC: CustomQuery>(
        &self,
        _api: &dyn Api,
        _storage: &mut dyn Storage,
        _router: &dyn CosmosRouter<ExecC = ExecC, QueryC = QueryC>,
        _block: &BlockInfo,
    ) -> AnyResult<AppResponse> {
        Ok(AppResponse::default())
    }
}

/// A trait defining a behavior of the distribution keeper.
pub trait Distribution:
    Module<ExecT = DistributionMsg, QueryT = DistributionQuery, SudoT = Empty>
{
}

/// A structure representing a default stake keeper.
pub struct StakeKeeper {
    /// Module address of a default stake keeper.
    module_addr: Addr,
}

impl Default for StakeKeeper {
    /// Creates a new stake keeper with default settings.
    fn default() -> Self {
        StakeKeeper {
            // The address of the staking module. This holds all staked tokens.
            module_addr: Addr::unchecked("staking_module"),
        }
    }
}

impl StakeKeeper {
    /// Creates a new stake keeper with default module address.
    pub fn new() -> Self {
        Self::default()
    }

    /// Provides some general parameters to the stake keeper
    pub fn setup(&self, storage: &mut dyn Storage, staking_info: StakingInfo) -> AnyResult<()> {
        let mut storage = prefixed(storage, NAMESPACE_STAKING);
        STAKING_INFO.save(&mut storage, &staking_info)?;
        Ok(())
    }

    /// Add a new validator available for staking.
    pub fn add_validator(
        &self,
        _api: &dyn Api,
        storage: &mut dyn Storage,
        block: &BlockInfo,
        validator: Validator,
    ) -> AnyResult<()> {
        let mut storage = prefixed(storage, NAMESPACE_STAKING);
        if VALIDATOR_MAP
            .may_load(&storage, &validator.address)?
            .is_some()
        {
            bail!(
                "Cannot add validator {}, since a validator with that address already exists",
                validator.address
            );
        }
        VALIDATOR_MAP.save(&mut storage, &validator.address, &validator)?;
        VALIDATORS.push_back(&mut storage, &validator)?;
        VALIDATOR_INFO.save(
            &mut storage,
            &validator.address,
            &ValidatorInfo::new(block.time),
        )?;
        Ok(())
    }

    fn get_staking_info(staking_storage: &dyn Storage) -> AnyResult<StakingInfo> {
        Ok(STAKING_INFO.may_load(staking_storage)?.unwrap_or_default())
    }

    /// Returns the rewards of the given delegator at the given validator.
    pub fn get_rewards(
        storage: &dyn Storage,
        block: &BlockInfo,
        delegator: &Addr,
        validator: &str,
    ) -> AnyResult<Option<Coin>> {
        let staking_storage = prefixed_read(storage, NAMESPACE_STAKING);
        let validator_obj = match Self::get_validator(&staking_storage, validator)? {
            Some(validator) => validator,
            None => bail!("validator {} not found", validator),
        };
        // calculate rewards using fixed ratio
        let shares = match STAKES.load(&staking_storage, (delegator, validator)) {
            Ok(stakes) => stakes,
            Err(_) => return Ok(None),
        };
        let validator_info = VALIDATOR_INFO.load(&staking_storage, validator)?;
        Self::get_rewards_internal(
            &staking_storage,
            block,
            &shares,
            &validator_obj,
            &validator_info,
        )
        .map(Some)
    }

    fn get_rewards_internal(
        staking_storage: &dyn Storage,
        block: &BlockInfo,
        shares: &Shares,
        validator: &Validator,
        validator_info: &ValidatorInfo,
    ) -> AnyResult<Coin> {
        let staking_info = Self::get_staking_info(staking_storage)?;

        // calculate missing rewards without updating the validator to reduce rounding errors
        let new_validator_rewards = Self::calculate_rewards(
            block.time,
            validator_info.last_rewards_calculation,
            staking_info.apr,
            validator.commission,
            validator_info.stake,
        );

        // calculate the delegator's share of those
        let delegator_rewards =
            shares.rewards + shares.share_of_rewards(validator_info, new_validator_rewards);

        Ok(Coin {
            denom: staking_info.bonded_denom,
            amount: Uint128::new(1).mul_floor(delegator_rewards), // multiplying by 1 to convert Decimal to Uint128
        })
    }

    /// Calculates the rewards that are due since the last calculation.
    fn calculate_rewards(
        current_time: Timestamp,
        since: Timestamp,
        interest_rate: Decimal,
        validator_commission: Decimal,
        stake: Uint128,
    ) -> Decimal {
        // calculate time since last update (in seconds)
        let time_diff = current_time.minus_seconds(since.seconds()).seconds();

        // using decimal here to reduce rounding error when calling this function a lot
        let reward = Decimal::from_ratio(stake, 1u128)
            * interest_rate
            * Decimal::from_ratio(time_diff, 1u128)
            / Decimal::from_ratio(YEAR, 1u128);
        let commission = reward * validator_commission;

        reward - commission
    }

    /// Updates the staking reward for the given validator and their stakers
    /// It saves the validator info and stakers, so make sure not to overwrite that.
    /// Always call this to update rewards before changing anything that influences future rewards.
    fn update_rewards(
        _api: &dyn Api,
        staking_storage: &mut dyn Storage,
        block: &BlockInfo,
        validator: &str,
    ) -> AnyResult<()> {
        let staking_info = Self::get_staking_info(staking_storage)?;

        let mut validator_info = VALIDATOR_INFO
            .may_load(staking_storage, validator)?
            // https://github.com/cosmos/cosmos-sdk/blob/3c5387048f75d7e78b40c5b8d2421fdb8f5d973a/x/staking/types/errors.go#L15
            .ok_or_else(|| anyhow!("validator does not exist"))?;

        let validator_obj = VALIDATOR_MAP.load(staking_storage, validator)?;

        if validator_info.last_rewards_calculation >= block.time {
            return Ok(());
        }

        let new_rewards = Self::calculate_rewards(
            block.time,
            validator_info.last_rewards_calculation,
            staking_info.apr,
            validator_obj.commission,
            validator_info.stake,
        );

        // update validator info
        validator_info.last_rewards_calculation = block.time;
        VALIDATOR_INFO.save(staking_storage, validator, &validator_info)?;

        // update delegators
        if !new_rewards.is_zero() {
            // update all delegators
            for staker in validator_info.stakers.iter() {
                STAKES.update(
                    staking_storage,
                    (staker, &validator_obj.address),
                    |shares| -> AnyResult<_> {
                        let mut shares =
                            shares.expect("all stakers in validator_info should exist");
                        shares.rewards += shares.share_of_rewards(&validator_info, new_rewards);
                        Ok(shares)
                    },
                )?;
            }
        }
        Ok(())
    }

    /// Returns the single validator with the given address (or `None` if there is no such validator).
    fn get_validator(staking_storage: &dyn Storage, address: &str) -> AnyResult<Option<Validator>> {
        Ok(VALIDATOR_MAP.may_load(staking_storage, address)?)
    }

    /// Returns all available validators
    fn get_validators(&self, staking_storage: &dyn Storage) -> AnyResult<Vec<Validator>> {
        let res: Result<_, _> = VALIDATORS.iter(staking_storage)?.collect();
        Ok(res?)
    }

    fn get_stake(
        &self,
        staking_storage: &dyn Storage,
        account: &Addr,
        validator: &str,
    ) -> AnyResult<Option<Coin>> {
        let shares = STAKES.may_load(staking_storage, (account, validator))?;
        let staking_info = Self::get_staking_info(staking_storage)?;

        Ok(shares.map(|shares| {
            Coin {
                denom: staking_info.bonded_denom,
                amount: Uint128::new(1).mul_floor(shares.stake), // multiplying by 1 to convert Decimal to Uint128
            }
        }))
    }

    fn add_stake(
        &self,
        api: &dyn Api,
        staking_storage: &mut dyn Storage,
        block: &BlockInfo,
        to_address: &Addr,
        validator: &str,
        amount: Coin,
    ) -> AnyResult<()> {
        self.validate_denom(staking_storage, &amount)?;
        self.update_stake(
            api,
            staking_storage,
            block,
            to_address,
            validator,
            amount.amount,
            false,
        )
    }

    fn remove_stake(
        &self,
        api: &dyn Api,
        staking_storage: &mut dyn Storage,
        block: &BlockInfo,
        from_address: &Addr,
        validator: &str,
        amount: Coin,
    ) -> AnyResult<()> {
        self.validate_denom(staking_storage, &amount)?;
        self.update_stake(
            api,
            staking_storage,
            block,
            from_address,
            validator,
            amount.amount,
            true,
        )
    }

    fn update_stake(
        &self,
        api: &dyn Api,
        staking_storage: &mut dyn Storage,
        block: &BlockInfo,
        delegator: &Addr,
        validator: &str,
        amount: impl Into<Uint128>,
        sub: bool,
    ) -> AnyResult<()> {
        let amount = amount.into();

        // update rewards for this validator
        Self::update_rewards(api, staking_storage, block, validator)?;

        // now, we can update the stake of the delegator and validator
        let mut validator_info = VALIDATOR_INFO
            .may_load(staking_storage, validator)?
            .unwrap_or_else(|| ValidatorInfo::new(block.time));
        let shares = STAKES.may_load(staking_storage, (delegator, validator))?;
        let mut shares = if sub {
            // see https://github.com/cosmos/cosmos-sdk/blob/3c5387048f75d7e78b40c5b8d2421fdb8f5d973a/x/staking/keeper/delegation.go#L1005-L1007
            // and https://github.com/cosmos/cosmos-sdk/blob/3c5387048f75d7e78b40c5b8d2421fdb8f5d973a/x/staking/types/errors.go#L31
            shares.ok_or_else(|| anyhow!("no delegation for (address, validator) tuple"))?
        } else {
            shares.unwrap_or_default()
        };

        let amount_dec = Decimal::from_ratio(amount, 1u128);
        if sub {
            // see https://github.com/cosmos/cosmos-sdk/blob/3c5387048f75d7e78b40c5b8d2421fdb8f5d973a/x/staking/keeper/delegation.go#L1019-L1022
            if amount_dec > shares.stake {
                bail!("invalid shares amount");
            }
            shares.stake -= amount_dec;
            validator_info.stake = validator_info.stake.checked_sub(amount)?;
        } else {
            shares.stake += amount_dec;
            validator_info.stake = validator_info.stake.checked_add(amount)?;
        }

        // save updated values
        if shares.stake.is_zero() {
            // no more stake, so remove
            STAKES.remove(staking_storage, (delegator, validator));
            validator_info.stakers.remove(delegator);
        } else {
            STAKES.save(staking_storage, (delegator, validator), &shares)?;
            validator_info.stakers.insert(delegator.clone());
        }
        // save updated validator info
        VALIDATOR_INFO.save(staking_storage, validator, &validator_info)?;

        Ok(())
    }

    fn slash(
        &self,
        api: &dyn Api,
        staking_storage: &mut dyn Storage,
        block: &BlockInfo,
        validator: &str,
        percentage: Decimal,
    ) -> AnyResult<()> {
        // calculate rewards before slashing
        Self::update_rewards(api, staking_storage, block, validator)?;

        // update stake of validator and stakers
        let mut validator_info = VALIDATOR_INFO
            .may_load(staking_storage, validator)?
            .unwrap();

        let remaining_percentage = Decimal::one() - percentage;
        validator_info.stake = validator_info.stake.mul_floor(remaining_percentage);

        // if the stake is completely gone, we clear all stakers and reinitialize the validator
        if validator_info.stake.is_zero() {
            // need to remove all stakes
            for delegator in validator_info.stakers.iter() {
                STAKES.remove(staking_storage, (delegator, validator));
            }
            validator_info.stakers.clear();
        } else {
            // otherwise we update all stakers
            for delegator in validator_info.stakers.iter() {
                STAKES.update(
                    staking_storage,
                    (delegator, validator),
                    |stake| -> AnyResult<_> {
                        let mut stake = stake.expect("all stakers in validator_info should exist");
                        stake.stake *= remaining_percentage;

                        Ok(stake)
                    },
                )?;
            }
        }
        // go through the queue to slash all pending unbondings
        let mut unbonding_queue = UNBONDING_QUEUE
            .may_load(staking_storage)?
            .unwrap_or_default();
        #[allow(clippy::op_ref)]
        unbonding_queue
            .iter_mut()
            .filter(|ub| &ub.validator == validator)
            .for_each(|ub| {
                ub.amount = ub.amount.mul_floor(remaining_percentage);
            });
        UNBONDING_QUEUE.save(staking_storage, &unbonding_queue)?;

        VALIDATOR_INFO.save(staking_storage, validator, &validator_info)?;
        Ok(())
    }

    // Asserts that the given coin has the proper denominator
    fn validate_denom(&self, staking_storage: &dyn Storage, amount: &Coin) -> AnyResult<()> {
        let staking_info = Self::get_staking_info(staking_storage)?;
        ensure_eq!(
            amount.denom,
            staking_info.bonded_denom,
            anyhow!(
                "cannot delegate coins of denominator {}, only of {}",
                amount.denom,
                staking_info.bonded_denom
            )
        );
        Ok(())
    }

    // Asserts that the given coin has the proper denominator
    fn validate_percentage(&self, percentage: Decimal) -> AnyResult<()> {
        ensure!(percentage <= Decimal::one(), anyhow!("expected percentage"));
        Ok(())
    }

    fn process_queue<ExecC: CustomMsg, QueryC: CustomQuery>(
        &self,
        api: &dyn Api,
        storage: &mut dyn Storage,
        router: &dyn CosmosRouter<ExecC = ExecC, QueryC = QueryC>,
        block: &BlockInfo,
    ) -> AnyResult<AppResponse> {
        let staking_storage = prefixed_read(storage, NAMESPACE_STAKING);
        let mut unbonding_queue = UNBONDING_QUEUE
            .may_load(&staking_storage)?
            .unwrap_or_default();
        loop {
            let mut staking_storage = prefixed(storage, NAMESPACE_STAKING);
            match unbonding_queue.front() {
                // assuming the queue is sorted by payout_at
                Some(Unbonding { payout_at, .. }) if payout_at <= &block.time => {
                    // remove from queue
                    let Unbonding {
                        delegator,
                        validator,
                        amount,
                        ..
                    } = unbonding_queue.pop_front().unwrap();

                    // remove staking entry if it is empty
                    let delegation = self
                        .get_stake(&staking_storage, &delegator, &validator)?
                        .map(|mut stake| {
                            // add unbonding amounts
                            stake.amount += unbonding_queue
                                .iter()
                                .filter(|u| u.delegator == delegator && u.validator == validator)
                                .map(|u| u.amount)
                                .sum::<Uint128>();
                            stake
                        });
                    match delegation {
                        Some(delegation) if delegation.amount.is_zero() => {
                            STAKES.remove(&mut staking_storage, (&delegator, &validator));
                        }
                        None => STAKES.remove(&mut staking_storage, (&delegator, &validator)),
                        _ => {}
                    }

                    let staking_info = Self::get_staking_info(&staking_storage)?;
                    if !amount.is_zero() {
                        router.execute(
                            api,
                            storage,
                            block,
                            self.module_addr.clone(),
                            BankMsg::Send {
                                to_address: delegator.into_string(),
                                amount: vec![coin(amount.u128(), &staking_info.bonded_denom)],
                            }
                            .into(),
                        )?;
                    }
                }
                _ => break,
            }
        }
        let mut staking_storage = prefixed(storage, NAMESPACE_STAKING);
        UNBONDING_QUEUE.save(&mut staking_storage, &unbonding_queue)?;
        Ok(AppResponse::default())
    }
}

impl Staking for StakeKeeper {
    fn process_queue<ExecC: CustomMsg, QueryC: CustomQuery>(
        &self,
        api: &dyn Api,
        storage: &mut dyn Storage,
        router: &dyn CosmosRouter<ExecC = ExecC, QueryC = QueryC>,
        block: &BlockInfo,
    ) -> AnyResult<AppResponse> {
        self.process_queue(api, storage, router, block)
    }
}

impl Module for StakeKeeper {
    type ExecT = StakingMsg;
    type QueryT = StakingQuery;
    type SudoT = StakingSudo;

    fn execute<ExecC: CustomMsg, QueryC: CustomQuery>(
        &self,
        api: &dyn Api,
        storage: &mut dyn Storage,
        router: &dyn CosmosRouter<ExecC = ExecC, QueryC = QueryC>,
        block: &BlockInfo,
        sender: Addr,
        msg: StakingMsg,
    ) -> AnyResult<AppResponse> {
        let mut staking_storage = prefixed(storage, NAMESPACE_STAKING);
        match msg {
            StakingMsg::Delegate { validator, amount } => {
                // see https://github.com/cosmos/cosmos-sdk/blob/3c5387048f75d7e78b40c5b8d2421fdb8f5d973a/x/staking/types/msg.go#L202-L207
                if amount.amount.is_zero() {
                    bail!("invalid delegation amount");
                }

                // see https://github.com/cosmos/cosmos-sdk/blob/v0.46.1/x/staking/keeper/msg_server.go#L251-L256
                let events = vec![Event::new("delegate")
                    .add_attribute("validator", &validator)
                    .add_attribute("amount", format!("{}{}", amount.amount, amount.denom))
                    .add_attribute("new_shares", amount.amount.to_string())]; // TODO: calculate shares?
                self.add_stake(
                    api,
                    &mut staking_storage,
                    block,
                    &sender,
                    &validator,
                    amount.clone(),
                )?;
                // move money from sender account to this module (note we can control sender here)
                router.execute(
                    api,
                    storage,
                    block,
                    sender,
                    BankMsg::Send {
                        to_address: self.module_addr.to_string(),
                        amount: vec![amount],
                    }
                    .into(),
                )?;
                Ok(AppResponse {
                    events,
                    ..Default::default()
                })
            }
            StakingMsg::Undelegate { validator, amount } => {
                self.validate_denom(&staking_storage, &amount)?;

                // see https://github.com/cosmos/cosmos-sdk/blob/3c5387048f75d7e78b40c5b8d2421fdb8f5d973a/x/staking/types/msg.go#L292-L297
                if amount.amount.is_zero() {
                    bail!("invalid shares amount");
                }

                // see https://github.com/cosmos/cosmos-sdk/blob/v0.46.1/x/staking/keeper/msg_server.go#L378-L383
                let events = vec![Event::new("unbond")
                    .add_attribute("validator", &validator)
                    .add_attribute("amount", format!("{}{}", amount.amount, amount.denom))
                    .add_attribute("completion_time", "2022-09-27T14:00:00+00:00")]; // TODO: actual date?
                self.remove_stake(
                    api,
                    &mut staking_storage,
                    block,
                    &sender,
                    &validator,
                    amount.clone(),
                )?;
                // add tokens to unbonding queue
                let staking_info = Self::get_staking_info(&staking_storage)?;
                let mut unbonding_queue = UNBONDING_QUEUE
                    .may_load(&staking_storage)?
                    .unwrap_or_default();
                unbonding_queue.push_back(Unbonding {
                    delegator: sender.clone(),
                    validator,
                    amount: amount.amount,
                    payout_at: block.time.plus_seconds(staking_info.unbonding_time),
                });
                UNBONDING_QUEUE.save(&mut staking_storage, &unbonding_queue)?;
                Ok(AppResponse {
                    events,
                    ..Default::default()
                })
            }
            StakingMsg::Redelegate {
                src_validator,
                dst_validator,
                amount,
            } => {
                // see https://github.com/cosmos/cosmos-sdk/blob/v0.46.1/x/staking/keeper/msg_server.go#L316-L322
                let events = vec![Event::new("redelegate")
                    .add_attribute("source_validator", &src_validator)
                    .add_attribute("destination_validator", &dst_validator)
                    .add_attribute("amount", format!("{}{}", amount.amount, amount.denom))];

                self.remove_stake(
                    api,
                    &mut staking_storage,
                    block,
                    &sender,
                    &src_validator,
                    amount.clone(),
                )?;
                self.add_stake(
                    api,
                    &mut staking_storage,
                    block,
                    &sender,
                    &dst_validator,
                    amount,
                )?;

                Ok(AppResponse {
                    events,
                    ..Default::default()
                })
            }
            m => bail!("Unsupported staking message: {:?}", m),
        }
    }

    fn query(
        &self,
        api: &dyn Api,
        storage: &dyn Storage,
        _querier: &dyn Querier,
        block: &BlockInfo,
        request: StakingQuery,
    ) -> AnyResult<Binary> {
        let staking_storage = prefixed_read(storage, NAMESPACE_STAKING);
        match request {
            StakingQuery::BondedDenom {} => Ok(to_json_binary(&BondedDenomResponse::new(
                Self::get_staking_info(&staking_storage)?.bonded_denom,
            ))?),
            StakingQuery::AllDelegations { delegator } => {
                let delegator = api.addr_validate(&delegator)?;
                let validators = self.get_validators(&staking_storage)?;

                let res: AnyResult<Vec<Delegation>> =
                    validators
                        .into_iter()
                        .filter_map(|validator| {
                            let delegator = delegator.clone();
                            let amount = self
                                .get_stake(&staking_storage, &delegator, &validator.address)
                                .transpose()?;

                            Some(amount.map(|amount| {
                                Delegation::new(delegator, validator.address, amount)
                            }))
                        })
                        .collect();

                Ok(to_json_binary(&AllDelegationsResponse::new(res?))?)
            }
            StakingQuery::Delegation {
                delegator,
                validator,
            } => {
                let validator_obj = match Self::get_validator(&staking_storage, &validator)? {
                    Some(validator) => validator,
                    None => bail!("non-existent validator {}", validator),
                };
                let delegator = api.addr_validate(&delegator)?;

                let shares = STAKES
                    .may_load(&staking_storage, (&delegator, &validator))?
                    .unwrap_or_default();

                let validator_info = VALIDATOR_INFO.load(&staking_storage, &validator)?;
                let reward = Self::get_rewards_internal(
                    &staking_storage,
                    block,
                    &shares,
                    &validator_obj,
                    &validator_info,
                )?;
                let staking_info = Self::get_staking_info(&staking_storage)?;

                let amount = coin(
                    Uint128::new(1).mul_floor(shares.stake).u128(),
                    staking_info.bonded_denom,
                );

                let full_delegation_response = if amount.amount.is_zero() {
                    // no delegation
                    DelegationResponse::new(None)
                } else {
                    DelegationResponse::new(Some(FullDelegation::new(
                        delegator,
                        validator,
                        amount.clone(),
                        amount, // TODO: not implemented right now
                        if reward.amount.is_zero() {
                            vec![]
                        } else {
                            vec![reward]
                        },
                    )))
                };

                let res = to_json_binary(&full_delegation_response)?;
                Ok(res)
            }
            StakingQuery::AllValidators {} => Ok(to_json_binary(&AllValidatorsResponse::new(
                self.get_validators(&staking_storage)?,
            ))?),
            StakingQuery::Validator { address } => Ok(to_json_binary(&ValidatorResponse::new(
                Self::get_validator(&staking_storage, &address)?,
            ))?),
            q => bail!("Unsupported staking sudo message: {:?}", q),
        }
    }

    fn sudo<ExecC: CustomMsg, QueryC: CustomQuery>(
        &self,
        api: &dyn Api,
        storage: &mut dyn Storage,
        _router: &dyn CosmosRouter<ExecC = ExecC, QueryC = QueryC>,
        block: &BlockInfo,
        msg: StakingSudo,
    ) -> AnyResult<AppResponse> {
        match msg {
            StakingSudo::Slash {
                validator,
                percentage,
            } => {
                let mut staking_storage = prefixed(storage, NAMESPACE_STAKING);
                self.validate_percentage(percentage)?;
                self.slash(api, &mut staking_storage, block, &validator, percentage)?;
                Ok(AppResponse::default())
            }
        }
    }
}

/// A structure representing a default distribution keeper.
///
/// This module likely manages the distribution of rewards and fees within the blockchain network.
/// It could handle tasks like distributing block rewards to validators and delegators,
/// and managing community funding mechanisms.
#[derive(Default)]
pub struct DistributionKeeper {}

impl DistributionKeeper {
    /// Creates a new distribution keeper with default settings.
    pub fn new() -> Self {
        Self::default()
    }

    /// Removes all rewards from the given (delegator, validator) pair and returns the amount.
    pub fn remove_rewards(
        &self,
        api: &dyn Api,
        storage: &mut dyn Storage,
        block: &BlockInfo,
        delegator: &Addr,
        validator: &str,
    ) -> AnyResult<Uint128> {
        let mut staking_storage = prefixed(storage, NAMESPACE_STAKING);
        // update the validator and staker rewards
        StakeKeeper::update_rewards(api, &mut staking_storage, block, validator)?;

        // load updated rewards for delegator
        let mut shares = STAKES.load(&staking_storage, (delegator, validator))?;
        let rewards = Uint128::new(1).mul_floor(shares.rewards); // convert to Uint128

        // remove rewards from delegator
        shares.rewards = Decimal::zero();
        STAKES.save(&mut staking_storage, (delegator, validator), &shares)?;

        Ok(rewards)
    }

    /// Returns the withdrawal address for specified delegator.
    pub fn get_withdraw_address(storage: &dyn Storage, delegator_addr: &Addr) -> AnyResult<Addr> {
        let storage = prefixed_read(storage, NAMESPACE_DISTRIBUTION);
        Ok(match WITHDRAW_ADDRESS.may_load(&storage, delegator_addr)? {
            Some(withdraw_addr) => withdraw_addr,
            None => delegator_addr.clone(),
        })
    }

    /// Sets (changes/removes) the [withdrawal address] of the delegator.
    ///
<<<<<<< HEAD
    /// [withdraw address]: https://docs.cosmos.network/main/modules/distribution#msgsetwithdrawaddress
=======
    /// [withdrawal address]: https://docs.cosmos.network/main/modules/distribution#msgsetwithdrawaddress
>>>>>>> 80a2716d
    pub fn set_withdraw_address(
        storage: &mut dyn Storage,
        delegator_addr: &Addr,
        withdraw_addr: &Addr,
    ) -> AnyResult<()> {
        let storage = &mut prefixed(storage, NAMESPACE_DISTRIBUTION);
        if delegator_addr == withdraw_addr {
            WITHDRAW_ADDRESS.remove(storage, delegator_addr);
            Ok(())
        } else {
            // TODO: Technically we should require that this address is not the address of a module. How?
            WITHDRAW_ADDRESS
                .save(storage, delegator_addr, withdraw_addr)
                .map_err(|e| e.into())
        }
    }

    /// Returns all validators that have delegated stake from delegator with specified address.
    pub fn get_delegator_validators(
        &self,
        storage: &dyn Storage,
        delegator_addr: &Addr,
    ) -> AnyResult<Vec<String>> {
        let storage = prefixed_read(storage, NAMESPACE_STAKING);
        Ok(STAKES
            .prefix(delegator_addr)
            .keys(&storage, None, None, Order::Ascending)
            .collect::<Result<Vec<String>, StdError>>()?)
    }

    /// Returns the rewards of the given delegator at the given validator.
    #[cfg(feature = "cosmwasm_1_4")]
    pub fn get_rewards(
        &self,
        storage: &dyn Storage,
        block: &BlockInfo,
        delegator_address: &Addr,
        validator_address: &str,
    ) -> AnyResult<Option<DecCoin>> {
        Ok(
            if let Some(coin) =
                StakeKeeper::get_rewards(storage, block, delegator_address, validator_address)?
            {
                Some(DecCoin::new(
                    Decimal256::from_atomics(coin.amount, 0)?,
                    coin.denom,
                ))
            } else {
                None
            },
        )
    }
}

impl Distribution for DistributionKeeper {}

impl Module for DistributionKeeper {
    type ExecT = DistributionMsg;
    type QueryT = DistributionQuery;
    type SudoT = Empty;

    fn execute<ExecC: CustomMsg, QueryC: CustomQuery>(
        &self,
        api: &dyn Api,
        storage: &mut dyn Storage,
        router: &dyn CosmosRouter<ExecC = ExecC, QueryC = QueryC>,
        block: &BlockInfo,
        sender: Addr,
        msg: DistributionMsg,
    ) -> AnyResult<AppResponse> {
        match msg {
            DistributionMsg::WithdrawDelegatorReward { validator } => {
                let rewards = self.remove_rewards(api, storage, block, &sender, &validator)?;
                let staking_storage = prefixed_read(storage, NAMESPACE_STAKING);
                let staking_info = StakeKeeper::get_staking_info(&staking_storage)?;
                let receiver = Self::get_withdraw_address(storage, &sender)?;
                // directly mint rewards to delegator
                router.sudo(
                    api,
                    storage,
                    block,
                    BankSudo::Mint {
                        to_address: receiver.into_string(),
                        amount: vec![Coin {
                            amount: rewards,
                            denom: staking_info.bonded_denom.clone(),
                        }],
                    }
                    .into(),
                )?;

                let events = vec![Event::new("withdraw_delegator_reward")
                    .add_attribute("validator", &validator)
                    .add_attribute("sender", &sender)
                    .add_attribute(
                        "amount",
                        format!("{}{}", rewards, staking_info.bonded_denom),
                    )];
                Ok(AppResponse {
                    events,
                    ..Default::default()
                })
            }
            DistributionMsg::SetWithdrawAddress { address } => {
                let address = api.addr_validate(&address)?;
                // https://github.com/cosmos/cosmos-sdk/blob/4f6f6c00021f4b5ee486bbb71ae2071a8ceb47c9/x/distribution/keeper/msg_server.go#L38
                Self::set_withdraw_address(storage, &sender, &address)?;
                Ok(AppResponse {
                    // https://github.com/cosmos/cosmos-sdk/blob/4f6f6c00021f4b5ee486bbb71ae2071a8ceb47c9/x/distribution/keeper/keeper.go#L74
                    events: vec![Event::new("set_withdraw_address")
                        .add_attribute("withdraw_address", address)],
                    ..Default::default()
                })
            }
            other => bail!("Unsupported distribution message: {:?}", other),
        }
    }

    fn query(
        &self,
        api: &dyn Api,
        storage: &dyn Storage,
        _querier: &dyn Querier,
        #[cfg(feature = "cosmwasm_1_4")] block: &BlockInfo,
        #[cfg(not(feature = "cosmwasm_1_4"))] _block: &BlockInfo,
        request: DistributionQuery,
    ) -> AnyResult<Binary> {
        match request {
            #[cfg(feature = "cosmwasm_1_4")]
            DistributionQuery::DelegatorValidators { delegator_address } => {
                let delegator_address = api.addr_validate(&delegator_address)?;
                let validators = self.get_delegator_validators(storage, &delegator_address)?;
                Ok(to_json_binary(&DelegatorValidatorsResponse::new(
                    validators,
                ))?)
            }
            DistributionQuery::DelegatorWithdrawAddress { delegator_address } => {
                let delegator_address = api.addr_validate(&delegator_address)?;
                let withdraw_address = Self::get_withdraw_address(storage, &delegator_address)?;
                Ok(to_json_binary(&DelegatorWithdrawAddressResponse::new(
                    withdraw_address,
                ))?)
            }
            #[cfg(feature = "cosmwasm_1_4")]
            DistributionQuery::DelegationRewards {
                delegator_address,
                validator_address,
            } => {
                let delegator_address = api.addr_validate(&delegator_address)?;
                let rewards = if let Some(dec_coin) =
                    self.get_rewards(storage, block, &delegator_address, &validator_address)?
                {
                    vec![dec_coin]
                } else {
                    vec![]
                };
                Ok(to_json_binary(&DelegationRewardsResponse::new(rewards))?)
            }
            #[cfg(feature = "cosmwasm_1_4")]
            DistributionQuery::DelegationTotalRewards { delegator_address } => {
                let delegator_address = api.addr_validate(&delegator_address)?;
                let mut delegator_rewards = vec![];
                let mut total_rewards = std::collections::BTreeMap::new();
                for validator_address in
                    self.get_delegator_validators(storage, &delegator_address)?
                {
                    if let Some(dec_coin) =
                        self.get_rewards(storage, block, &delegator_address, &validator_address)?
                    {
                        delegator_rewards.push(DelegatorReward::new(
                            validator_address.clone(),
                            vec![dec_coin.clone()],
                        ));
                        total_rewards
                            .entry(dec_coin.denom)
                            .and_modify(|value| *value += dec_coin.amount)
                            .or_insert(dec_coin.amount);
                    }
                }
                let total_rewards = total_rewards
                    .iter()
                    .map(|(denom, amount)| DecCoin::new(*amount, denom))
                    .collect();
                Ok(to_json_binary(&DelegationTotalRewardsResponse::new(
                    delegator_rewards,
                    total_rewards,
                ))?)
            }
            other => bail!("Unsupported distribution query: {:?}", other),
        }
    }

    fn sudo<ExecC, QueryC>(
        &self,
        _api: &dyn Api,
        _storage: &mut dyn Storage,
        _router: &dyn CosmosRouter<ExecC = ExecC, QueryC = QueryC>,
        _block: &BlockInfo,
        _msg: Empty,
    ) -> AnyResult<AppResponse> {
        bail!("Something went wrong - distribution doesn't have sudo messages")
    }
}

#[cfg(test)]
mod test {
    use super::*;
    use crate::{
        BankKeeper, FailingModule, GovFailingModule, IbcFailingModule, IntoBech32, Router,
        StargateFailing, WasmKeeper,
    };
    use cosmwasm_std::{
        coins, from_json,
        testing::{mock_env, MockApi, MockStorage},
        BalanceResponse, BankQuery, QuerierWrapper,
    };
    use serde::de::DeserializeOwned;

    /// Utility structure for combining validator properties,
    /// used mainly for validator initialization.
    struct ValidatorProperties {
        /// Validator's commission.
        commission: Decimal,
        /// Validator's maximum commission.
        max_commission: Decimal,
        /// The maximum daily increase of the validator's commission.
        max_change_rate: Decimal,
    }

    /// Creates validator properties from values expressed as a percentage.
    fn vp(commission: u64, max_commission: u64, max_change_rate: u64) -> ValidatorProperties {
        ValidatorProperties {
            commission: Decimal::percent(commission),
            max_commission: Decimal::percent(max_commission),
            max_change_rate: Decimal::percent(max_change_rate),
        }
    }

    /// Type alias for default build of [Router], to make its reference in typical test scenario.
    type BasicRouter<ExecC = Empty, QueryC = Empty> = Router<
        BankKeeper,
        FailingModule<ExecC, QueryC, Empty>,
        WasmKeeper<ExecC, QueryC>,
        StakeKeeper,
        DistributionKeeper,
        IbcFailingModule,
        GovFailingModule,
        StargateFailing,
    >;

    /// Test environment that simplifies initialization of test cases.
    struct TestEnv {
        api: MockApi,
        storage: MockStorage,
        router: BasicRouter,
        block: BlockInfo,
        validator_addr_1: String,
        validator_addr_2: String,
        validator_addr_3: String,
        delegator_addr_1: Addr,
        delegator_addr_2: Addr,
        user_addr_1: Addr,
    }

    impl TestEnv {
        /// Returns preconfigured test environment.
        fn new(validator1: ValidatorProperties, validator2: ValidatorProperties) -> Self {
            // Utility function for creating a validator's address,
            // which has a different prefix from a user's address.
            fn validator_address(value: &str) -> String {
                value.into_bech32_with_prefix("cosmwasmvaloper").to_string()
            }

            // Utility function for creating a user's address,
            // which is in Bech32 format with the chain's prefix.
            fn user_address(api: &MockApi, value: &str) -> Addr {
                api.addr_make(value)
            }

            let api = MockApi::default();
            let router = Router {
                wasm: WasmKeeper::new(),
                bank: BankKeeper::new(),
                custom: FailingModule::new(),
                staking: StakeKeeper::new(),
                distribution: DistributionKeeper::new(),
                ibc: IbcFailingModule::new(),
                gov: GovFailingModule::new(),
                stargate: StargateFailing,
            };
            let mut storage = MockStorage::new();
            let block = mock_env().block;

            let validator_addr_1 = validator_address("validator1");
            let validator_addr_2 = validator_address("validator2");
            let validator_addr_3 = validator_address("validator3");

            // configure basic staking parameters
            router
                .staking
                .setup(&mut storage, StakingInfo::default())
                .unwrap();

            // create validator no. 1
            let valoper1 = Validator::new(
                validator_addr_1.to_string(),
                validator1.commission,
                validator1.max_commission,
                validator1.max_change_rate,
            );
            router
                .staking
                .add_validator(&api, &mut storage, &block, valoper1)
                .unwrap();

            // create validator no. 2
            let valoper2 = Validator::new(
                validator_addr_2.to_string(),
                validator2.commission,
                validator2.max_commission,
                validator2.max_change_rate,
            );
            router
                .staking
                .add_validator(&api, &mut storage, &block, valoper2)
                .unwrap();

            // return testing environment
            Self {
                api,
                storage,
                router,
                block,
                validator_addr_1,
                validator_addr_2,
                validator_addr_3,
                delegator_addr_1: user_address(&api, "delegator1"),
                delegator_addr_2: user_address(&api, "delegator2"),
                user_addr_1: user_address(&api, "user1"),
            }
        }

        /// Returns an address of EXISTING validator no. 1.
        #[inline(always)]
        fn validator_addr_1(&self) -> String {
            self.validator_addr_1.clone()
        }

        /// Returns an address of EXISTING validator no. 2.
        #[inline(always)]
        fn validator_addr_2(&self) -> String {
            self.validator_addr_2.clone()
        }

        /// Returns an address of NON-EXISTING validator no. 3.
        #[inline(always)]
        fn validator_addr_3(&self) -> String {
            self.validator_addr_3.clone()
        }

        /// Returns address of the delegator no. 1.
        #[inline(always)]
        fn delegator_addr_1(&self) -> Addr {
            self.delegator_addr_1.clone()
        }

        /// Returns address of the delegator no. 2.
        #[inline(always)]
        fn delegator_addr_2(&self) -> Addr {
            self.delegator_addr_2.clone()
        }

        /// Returns address of the user no. 1.
        #[inline(always)]
        fn user_addr_1(&self) -> Addr {
            self.user_addr_1.clone()
        }
    }

    /// Executes staking message.
    fn execute_stake(env: &mut TestEnv, sender: Addr, msg: StakingMsg) -> AnyResult<AppResponse> {
        env.router.staking.execute(
            &env.api,
            &mut env.storage,
            &env.router,
            &env.block,
            sender,
            msg,
        )
    }

    /// Executes staking query.
    fn query_stake<T: DeserializeOwned>(env: &TestEnv, msg: StakingQuery) -> AnyResult<T> {
        Ok(from_json(env.router.staking.query(
            &env.api,
            &env.storage,
            &env.router.querier(&env.api, &env.storage, &env.block),
            &env.block,
            msg,
        )?)?)
    }

    /// Executes distribution message.
    fn execute_distr(
        env: &mut TestEnv,
        sender: Addr,
        msg: DistributionMsg,
    ) -> AnyResult<AppResponse> {
        env.router.distribution.execute(
            &env.api,
            &mut env.storage,
            &env.router,
            &env.block,
            sender,
            msg,
        )
    }

    /// Executes bank query.
    fn query_bank<T: DeserializeOwned>(env: &TestEnv, msg: BankQuery) -> AnyResult<T> {
        Ok(from_json(env.router.bank.query(
            &env.api,
            &env.storage,
            &env.router.querier(&env.api, &env.storage, &env.block),
            &env.block,
            msg,
        )?)?)
    }

    /// Initializes balance for specified address in staking denominator.
    fn init_balance(env: &mut TestEnv, address: &Addr, amount: u128) {
        init_balance_denom(env, address, amount, BONDED_DENOM);
    }

    /// Initializes balance for specified address in any denominator.
    fn init_balance_denom(env: &mut TestEnv, address: &Addr, amount: u128, denom: &str) {
        env.router
            .bank
            .init_balance(&mut env.storage, address, coins(amount, denom))
            .unwrap();
    }

    /// Utility function for checking multiple balances in staking denominator.
    fn assert_balances(env: &TestEnv, balances: impl IntoIterator<Item = (Addr, u128)>) {
        for (addr, amount) in balances {
            let balance: BalanceResponse = query_bank(
                env,
                BankQuery::Balance {
                    address: addr.to_string(),
                    denom: BONDED_DENOM.to_string(),
                },
            )
            .unwrap();
            assert_eq!(balance.amount.amount.u128(), amount);
        }
    }

    #[test]
    fn add_get_validators() {
        let mut env = TestEnv::new(vp(10, 100, 1), vp(0, 20, 1));

        let validator_addr_3 = env.validator_addr_3();

        // add a new validator (validator no. 3 does not exist yet)
        let validator = Validator::new(
            validator_addr_3.to_string(),
            Decimal::percent(1),
            Decimal::percent(10),
            Decimal::percent(1),
        );
        env.router
            .staking
            .add_validator(&env.api, &mut env.storage, &env.block, validator.clone())
            .unwrap();

        // get the newly created validator
        let staking_storage = prefixed_read(&env.storage, NAMESPACE_STAKING);
        let val = StakeKeeper::get_validator(&staking_storage, &validator_addr_3)
            .unwrap()
            .unwrap();
        assert_eq!(val, validator);

        // try to create a validator with the same address as validator no. 3
        let validator_fake = Validator::new(
            validator_addr_3.to_string(),
            Decimal::percent(2),
            Decimal::percent(20),
            Decimal::percent(2),
        );
        env.router
            .staking
            .add_validator(&env.api, &mut env.storage, &env.block, validator_fake)
            .unwrap_err();

        // validator no. 3 should still have the original values of its attributes
        let staking_storage = prefixed_read(&env.storage, NAMESPACE_STAKING);
        let val = StakeKeeper::get_validator(&staking_storage, &validator_addr_3)
            .unwrap()
            .unwrap();
        assert_eq!(val, validator);
    }

    #[test]
    fn validator_slashing() {
        let mut env = TestEnv::new(vp(10, 20, 1), vp(10, 20, 1));

        let validator_addr_1 = env.validator_addr_1();
        let delegator_addr_1 = env.delegator_addr_1();

        // stake (delegate) 100 tokens from delegator to validator
        let mut staking_storage = prefixed(&mut env.storage, NAMESPACE_STAKING);
        env.router
            .staking
            .add_stake(
                &env.api,
                &mut staking_storage,
                &env.block,
                &delegator_addr_1,
                &validator_addr_1,
                coin(100, BONDED_DENOM),
            )
            .unwrap();

        // slash 50% of the stake of the validator
        env.router
            .staking
            .sudo(
                &env.api,
                &mut env.storage,
                &env.router,
                &env.block,
                StakingSudo::Slash {
                    validator: validator_addr_1.to_string(),
                    percentage: Decimal::percent(50),
                },
            )
            .unwrap();

        // check the remaining stake
        let staking_storage = prefixed(&mut env.storage, NAMESPACE_STAKING);
        let stake_left = env
            .router
            .staking
            .get_stake(&staking_storage, &delegator_addr_1, &validator_addr_1)
            .unwrap()
            .unwrap();
        assert_eq!(50, stake_left.amount.u128());

        // slash all
        env.router
            .staking
            .sudo(
                &env.api,
                &mut env.storage,
                &env.router,
                &env.block,
                StakingSudo::Slash {
                    validator: validator_addr_1.to_string(),
                    percentage: Decimal::percent(100),
                },
            )
            .unwrap();

        // check the current stake
        let staking_storage = prefixed(&mut env.storage, NAMESPACE_STAKING);
        let stake_left = env
            .router
            .staking
            .get_stake(&staking_storage, &delegator_addr_1, &validator_addr_1)
            .unwrap();
        assert_eq!(None, stake_left);
    }

    #[test]
    fn rewards_work_for_single_delegator() {
        let mut env = TestEnv::new(vp(10, 20, 1), vp(10, 20, 1));

        let validator_addr_1 = env.validator_addr_1();
        let delegator_addr_1 = env.delegator_addr_1();

        let mut staking_storage = prefixed(&mut env.storage, NAMESPACE_STAKING);
        // stake 200 tokens
        env.router
            .staking
            .add_stake(
                &env.api,
                &mut staking_storage,
                &env.block,
                &delegator_addr_1,
                &validator_addr_1,
                coin(200, BONDED_DENOM),
            )
            .unwrap();

        // wait 1/2 year
        env.block.time = env.block.time.plus_seconds(YEAR / 2);

        // should now have 200 * 10% / 2 - 10% commission = 9 tokens reward
        let rewards = StakeKeeper::get_rewards(
            &env.storage,
            &env.block,
            &delegator_addr_1,
            &validator_addr_1,
        )
        .unwrap()
        .unwrap();
        assert_eq!(9, rewards.amount.u128());

        // withdraw rewards
        env.router
            .distribution
            .execute(
                &env.api,
                &mut env.storage,
                &env.router,
                &env.block,
                delegator_addr_1.clone(),
                DistributionMsg::WithdrawDelegatorReward {
                    validator: validator_addr_1.to_string(),
                },
            )
            .unwrap();

        // should have no rewards left
        let rewards = StakeKeeper::get_rewards(
            &env.storage,
            &env.block,
            &delegator_addr_1,
            &validator_addr_1,
        )
        .unwrap()
        .unwrap();
        assert_eq!(0, rewards.amount.u128());

        // wait another 1/2 year
        env.block.time = env.block.time.plus_seconds(YEAR / 2);
        // should now have 9 tokens again
        let rewards = StakeKeeper::get_rewards(
            &env.storage,
            &env.block,
            &delegator_addr_1,
            &validator_addr_1,
        )
        .unwrap()
        .unwrap();
        assert_eq!(9, rewards.amount.u128());
    }

    #[test]
    fn rewards_work_for_multiple_delegators() {
        let mut env = TestEnv::new(vp(10, 100, 1), vp(10, 100, 1));

        let validator_addr_1 = env.validator_addr_1();
        let delegator_addr_1 = env.delegator_addr_1();
        let delegator_addr_2 = env.delegator_addr_2();

        let mut staking_storage = prefixed(&mut env.storage, NAMESPACE_STAKING);

        // add 100 stake to delegator1 and 200 to delegator2
        env.router
            .staking
            .add_stake(
                &env.api,
                &mut staking_storage,
                &env.block,
                &delegator_addr_1,
                &validator_addr_1,
                coin(100, BONDED_DENOM),
            )
            .unwrap();
        env.router
            .staking
            .add_stake(
                &env.api,
                &mut staking_storage,
                &env.block,
                &delegator_addr_2,
                &validator_addr_1,
                coin(200, BONDED_DENOM),
            )
            .unwrap();

        // wait 1 year
        env.block.time = env.block.time.plus_seconds(YEAR);

        // delegator1 should now have 100 * 10% - 10% commission = 9 tokens
        let rewards = StakeKeeper::get_rewards(
            &env.storage,
            &env.block,
            &delegator_addr_1,
            &validator_addr_1,
        )
        .unwrap()
        .unwrap();
        assert_eq!(rewards.amount.u128(), 9);

        // delegator2 should now have 200 * 10% - 10% commission = 18 tokens
        let rewards = StakeKeeper::get_rewards(
            &env.storage,
            &env.block,
            &delegator_addr_2,
            &validator_addr_1,
        )
        .unwrap()
        .unwrap();
        assert_eq!(rewards.amount.u128(), 18);

        // delegator1 stakes 100 more
        let mut staking_storage = prefixed(&mut env.storage, NAMESPACE_STAKING);
        env.router
            .staking
            .add_stake(
                &env.api,
                &mut staking_storage,
                &env.block,
                &delegator_addr_1,
                &validator_addr_1,
                coin(100, BONDED_DENOM),
            )
            .unwrap();

        // wait another year
        env.block.time = env.block.time.plus_seconds(YEAR);

        // delegator1 should now have 9 + 200 * 10% - 10% commission = 27 tokens
        let rewards = StakeKeeper::get_rewards(
            &env.storage,
            &env.block,
            &delegator_addr_1,
            &validator_addr_1,
        )
        .unwrap()
        .unwrap();
        assert_eq!(rewards.amount.u128(), 27);

        // delegator2 should now have 18 + 200 * 10% - 10% commission = 36 tokens
        let rewards = StakeKeeper::get_rewards(
            &env.storage,
            &env.block,
            &delegator_addr_2,
            &validator_addr_1,
        )
        .unwrap()
        .unwrap();
        assert_eq!(rewards.amount.u128(), 36);

        // delegator2 unstakes 100 (has 100 left after that)
        let mut staking_storage = prefixed(&mut env.storage, NAMESPACE_STAKING);
        env.router
            .staking
            .remove_stake(
                &env.api,
                &mut staking_storage,
                &env.block,
                &delegator_addr_2,
                &validator_addr_1,
                coin(100, BONDED_DENOM),
            )
            .unwrap();

        // and delegator1 withdraws rewards
        env.router
            .distribution
            .execute(
                &env.api,
                &mut env.storage,
                &env.router,
                &env.block,
                delegator_addr_1.clone(),
                DistributionMsg::WithdrawDelegatorReward {
                    validator: validator_addr_1.to_string(),
                },
            )
            .unwrap();

        let balance: BalanceResponse = from_json(
            env.router
                .bank
                .query(
                    &env.api,
                    &env.storage,
                    &env.router.querier(&env.api, &env.storage, &env.block),
                    &env.block,
                    BankQuery::Balance {
                        address: delegator_addr_1.to_string(),
                        denom: BONDED_DENOM.to_string(),
                    },
                )
                .unwrap(),
        )
        .unwrap();
        assert_eq!(27, balance.amount.amount.u128());

        let rewards = StakeKeeper::get_rewards(
            &env.storage,
            &env.block,
            &delegator_addr_1,
            &validator_addr_1,
        )
        .unwrap()
        .unwrap();
        assert_eq!(0, rewards.amount.u128());

        // wait another year
        env.block.time = env.block.time.plus_seconds(YEAR);

        // delegator1 should now have 0 + 200 * 10% - 10% commission = 18 tokens
        let rewards = StakeKeeper::get_rewards(
            &env.storage,
            &env.block,
            &delegator_addr_1,
            &validator_addr_1,
        )
        .unwrap()
        .unwrap();
        assert_eq!(18, rewards.amount.u128());

        // delegator2 should now have 36 + 100 * 10% - 10% commission = 45 tokens
        let rewards = StakeKeeper::get_rewards(
            &env.storage,
            &env.block,
            &delegator_addr_2,
            &validator_addr_1,
        )
        .unwrap()
        .unwrap();
        assert_eq!(45, rewards.amount.u128());
    }

    #[test]
    fn execute() {
        let mut env = TestEnv::new(vp(10, 100, 1), vp(0, 20, 1));

        let validator_addr_1 = env.validator_addr_1();
        let validator_addr_2 = env.validator_addr_2();
        let delegator_addr_1 = env.delegator_addr_2();
        let reward_receiver_addr = env.user_addr_1();

        // initialize balances
        init_balance(&mut env, &delegator_addr_1, 1000);

        // delegate 100 tokens to validator 1
        execute_stake(
            &mut env,
            delegator_addr_1.clone(),
            StakingMsg::Delegate {
                validator: validator_addr_1.clone(),
                amount: coin(100, BONDED_DENOM),
            },
        )
        .unwrap();

        // should now have 100 tokens less
        assert_balances(&env, vec![(delegator_addr_1.clone(), 900)]);

        // wait a year
        env.block.time = env.block.time.plus_seconds(YEAR);

        // change the withdrawal address
        execute_distr(
            &mut env,
            delegator_addr_1.clone(),
            DistributionMsg::SetWithdrawAddress {
                address: reward_receiver_addr.to_string(),
            },
        )
        .unwrap();

        // withdraw rewards
        execute_distr(
            &mut env,
            delegator_addr_1.clone(),
            DistributionMsg::WithdrawDelegatorReward {
                validator: validator_addr_1.clone(),
            },
        )
        .unwrap();

        // withdrawal address received rewards
        assert_balances(
            &env,
            // one year, 10%apr, 10% commission, 100 tokens staked
            vec![(reward_receiver_addr, 100 / 10 * 9 / 10)],
        );

        // redelegate to validator 2
        execute_stake(
            &mut env,
            delegator_addr_1.clone(),
            StakingMsg::Redelegate {
                src_validator: validator_addr_1,
                dst_validator: validator_addr_2.clone(),
                amount: coin(100, BONDED_DENOM),
            },
        )
        .unwrap();

        // should have same amount as before (rewards receiver received rewards)
        assert_balances(&env, vec![(delegator_addr_1.clone(), 900)]);

        let delegations: AllDelegationsResponse = query_stake(
            &env,
            StakingQuery::AllDelegations {
                delegator: delegator_addr_1.to_string(),
            },
        )
        .unwrap();
        assert_eq!(
            delegations.delegations,
            [Delegation::new(
                delegator_addr_1.clone(),
                validator_addr_2.clone(),
                coin(100, BONDED_DENOM),
            )]
        );

        // undelegate all tokens
        execute_stake(
            &mut env,
            delegator_addr_1.clone(),
            StakingMsg::Undelegate {
                validator: validator_addr_2,
                amount: coin(100, BONDED_DENOM),
            },
        )
        .unwrap();

        // wait for unbonding period (60 seconds in default config)
        env.block.time = env.block.time.plus_seconds(60);

        // need to manually cause queue to get processed
        env.router
            .staking
            .process_queue(&env.api, &mut env.storage, &env.router, &env.block)
            .unwrap();

        // check bank balance
        assert_balances(&env, vec![(delegator_addr_1.clone(), 1000)]);
    }

    #[test]
    fn can_set_withdraw_address() {
        let mut env = TestEnv::new(vp(10, 100, 1), vp(10, 100, 1));

        let validator_addr_1 = env.validator_addr_1();
        let delegator_addr_1 = env.delegator_addr_1();
        let reward_receiver_addr = env.user_addr_1();

        // initialize balances
        init_balance(&mut env, &delegator_addr_1, 100);

        // stake (delegate) 100 tokens to the validator
        execute_stake(
            &mut env,
            delegator_addr_1.clone(),
            StakingMsg::Delegate {
                validator: validator_addr_1.clone(),
                amount: coin(100, BONDED_DENOM),
            },
        )
        .unwrap();

        // change the receiver of rewards
        execute_distr(
            &mut env,
            delegator_addr_1.clone(),
            DistributionMsg::SetWithdrawAddress {
                address: reward_receiver_addr.to_string(),
            },
        )
        .unwrap();

        // let one year pass
        env.block.time = env.block.time.plus_seconds(YEAR);

        // Withdraw rewards to reward receiver.
        execute_distr(
            &mut env,
            delegator_addr_1.clone(),
            DistributionMsg::WithdrawDelegatorReward {
                validator: validator_addr_1.clone(),
            },
        )
        .unwrap();

        // Change reward receiver back to delegator.
        execute_distr(
            &mut env,
            delegator_addr_1.clone(),
            DistributionMsg::SetWithdrawAddress {
                address: delegator_addr_1.to_string(),
            },
        )
        .unwrap();

        // Another year passes.
        env.block.time = env.block.time.plus_seconds(YEAR);

        // Withdraw rewards to delegator.
        execute_distr(
            &mut env,
            delegator_addr_1.clone(),
            DistributionMsg::WithdrawDelegatorReward {
                validator: validator_addr_1,
            },
        )
        .unwrap();

        // one year, 10%apr, 10% commission, 100 tokens staked
        let rewards_yr = 100 / 10 * 9 / 10;

        assert_balances(
            &env,
            vec![
                (reward_receiver_addr, rewards_yr),
                (delegator_addr_1, rewards_yr),
            ],
        );
    }

    #[test]
    fn cannot_steal() {
        let mut env = TestEnv::new(vp(10, 100, 1), vp(0, 20, 1));

        let validator_addr_1 = env.validator_addr_1();
        let validator_addr_2 = env.validator_addr_2();
        let delegator_addr_1 = env.delegator_addr_1();

        // initialize balances
        init_balance(&mut env, &delegator_addr_1, 100);

        // delegate 100 tokens to validator 1
        execute_stake(
            &mut env,
            delegator_addr_1.clone(),
            StakingMsg::Delegate {
                validator: validator_addr_1.clone(),
                amount: coin(100, BONDED_DENOM),
            },
        )
        .unwrap();

        // undelegate more tokens than we have
        let error_result = execute_stake(
            &mut env,
            delegator_addr_1.clone(),
            StakingMsg::Undelegate {
                validator: validator_addr_1.clone(),
                amount: coin(200, BONDED_DENOM),
            },
        )
        .unwrap_err();
        assert_eq!(error_result.to_string(), "invalid shares amount");

        // redelegate more tokens than we have from validator 1 to validator 2
        let error_result = execute_stake(
            &mut env,
            delegator_addr_1.clone(),
            StakingMsg::Redelegate {
                src_validator: validator_addr_1,
                dst_validator: validator_addr_2.clone(),
                amount: coin(200, BONDED_DENOM),
            },
        )
        .unwrap_err();
        assert_eq!(error_result.to_string(), "invalid shares amount");

        // undelegate from non-existing delegation
        let error_result = execute_stake(
            &mut env,
            delegator_addr_1.clone(),
            StakingMsg::Undelegate {
                validator: validator_addr_2,
                amount: coin(100, BONDED_DENOM),
            },
        )
        .unwrap_err();
        assert_eq!(
            error_result.to_string(),
            "no delegation for (address, validator) tuple"
        );
    }

    #[test]
    fn denom_validation() {
        let mut env = TestEnv::new(vp(10, 100, 1), vp(10, 100, 1));

        let validator_addr_1 = env.validator_addr_1();
        let delegator_addr_1 = env.delegator_addr_1();

        // init balances
        init_balance_denom(&mut env, &delegator_addr_1, 100, "FAKE");

        // try to delegate 100 to validator
        let error_result = execute_stake(
            &mut env,
            delegator_addr_1.clone(),
            StakingMsg::Delegate {
                validator: validator_addr_1,
                amount: coin(100, "FAKE"),
            },
        )
        .unwrap_err();
        assert_eq!(
            error_result.to_string(),
            "cannot delegate coins of denominator FAKE, only of TOKEN",
        );
    }

    #[test]
    fn cannot_slash_nonexistent() {
        let mut env = TestEnv::new(vp(10, 100, 1), vp(10, 100, 1));

        let validator_addr_3 = env.validator_addr_3();
        let delegator_addr_1 = env.delegator_addr_1();

        // init balances
        init_balance_denom(&mut env, &delegator_addr_1, 100, "FAKE");

        // try to delegate 100 to non existing validator
        let error_result = env
            .router
            .staking
            .sudo(
                &env.api,
                &mut env.storage,
                &env.router,
                &env.block,
                StakingSudo::Slash {
                    validator: validator_addr_3,
                    percentage: Decimal::percent(50),
                },
            )
            .unwrap_err();
        assert_eq!(error_result.to_string(), "validator does not exist");
    }

    #[test]
    fn non_existent_validator() {
        let mut env = TestEnv::new(vp(10, 100, 1), vp(10, 100, 1));

        let validator_addr_3 = env.validator_addr_3();
        let delegator_addr_1 = env.delegator_addr_1();

        // initialize balances
        init_balance(&mut env, &delegator_addr_1, 100);

        // try to delegate
        let error_result = execute_stake(
            &mut env,
            delegator_addr_1.clone(),
            StakingMsg::Delegate {
                validator: validator_addr_3.clone(),
                amount: coin(100, BONDED_DENOM),
            },
        )
        .unwrap_err();
        assert_eq!(error_result.to_string(), "validator does not exist");

        // try to undelegate
        let error_result = execute_stake(
            &mut env,
            delegator_addr_1.clone(),
            StakingMsg::Undelegate {
                validator: validator_addr_3,
                amount: coin(100, BONDED_DENOM),
            },
        )
        .unwrap_err();
        assert_eq!(error_result.to_string(), "validator does not exist");
    }

    #[test]
    fn zero_staking_forbidden() {
        let mut env = TestEnv::new(vp(10, 100, 1), vp(10, 100, 1));

        let validator_addr_1 = env.validator_addr_1();
        let delegator_addr_1 = env.delegator_addr_1();

        // delegate 0
        let error_result = execute_stake(
            &mut env,
            delegator_addr_1.clone(),
            StakingMsg::Delegate {
                validator: validator_addr_1.clone(),
                amount: coin(0, BONDED_DENOM),
            },
        )
        .unwrap_err();
        assert_eq!(error_result.to_string(), "invalid delegation amount");

        // undelegate 0
        let error_result = execute_stake(
            &mut env,
            delegator_addr_1,
            StakingMsg::Undelegate {
                validator: validator_addr_1,
                amount: coin(0, BONDED_DENOM),
            },
        )
        .unwrap_err();
        assert_eq!(error_result.to_string(), "invalid shares amount");
    }

    #[test]
    fn query_staking() {
        let mut env = TestEnv::new(vp(10, 100, 1), vp(0, 1, 1));

        let validator_addr_1 = env.validator_addr_1();
        let validator_addr_2 = env.validator_addr_2();
        let delegator_addr_1 = env.delegator_addr_1();
        let delegator_addr_2 = env.delegator_addr_2();
        let user_addr_1 = env.user_addr_1();

        // initialize balances
        init_balance(&mut env, &delegator_addr_1, 260);
        init_balance(&mut env, &delegator_addr_2, 150);

        // query validators
        let valoper1: ValidatorResponse = query_stake(
            &env,
            StakingQuery::Validator {
                address: validator_addr_1.to_string(),
            },
        )
        .unwrap();
        let valoper2: ValidatorResponse = query_stake(
            &env,
            StakingQuery::Validator {
                address: validator_addr_2.to_string(),
            },
        )
        .unwrap();

        let validators: AllValidatorsResponse =
            query_stake(&env, StakingQuery::AllValidators {}).unwrap();
        assert_eq!(
            validators.validators,
            [valoper1.validator.unwrap(), valoper2.validator.unwrap()]
        );

        // query non-existent validator
        let response = query_stake::<ValidatorResponse>(
            &env,
            StakingQuery::Validator {
                address: user_addr_1.to_string(),
            },
        )
        .unwrap();
        assert_eq!(response.validator, None);

        // query bonded denom
        let response: BondedDenomResponse =
            query_stake(&env, StakingQuery::BondedDenom {}).unwrap();
        assert_eq!(response.denom, BONDED_DENOM);

        // delegate some tokens with delegator1 and delegator2
        execute_stake(
            &mut env,
            delegator_addr_1.clone(),
            StakingMsg::Delegate {
                validator: validator_addr_1.to_string(),
                amount: coin(100, BONDED_DENOM),
            },
        )
        .unwrap();
        execute_stake(
            &mut env,
            delegator_addr_1.clone(),
            StakingMsg::Delegate {
                validator: validator_addr_2.to_string(),
                amount: coin(160, BONDED_DENOM),
            },
        )
        .unwrap();
        execute_stake(
            &mut env,
            delegator_addr_2.clone(),
            StakingMsg::Delegate {
                validator: validator_addr_1.to_string(),
                amount: coin(150, BONDED_DENOM),
            },
        )
        .unwrap();
        // unstake some again
        execute_stake(
            &mut env,
            delegator_addr_1.clone(),
            StakingMsg::Undelegate {
                validator: validator_addr_1.to_string(),
                amount: coin(50, BONDED_DENOM),
            },
        )
        .unwrap();
        execute_stake(
            &mut env,
            delegator_addr_2.clone(),
            StakingMsg::Undelegate {
                validator: validator_addr_1.to_string(),
                amount: coin(50, BONDED_DENOM),
            },
        )
        .unwrap();

        // query all delegations
        let response1: AllDelegationsResponse = query_stake(
            &env,
            StakingQuery::AllDelegations {
                delegator: delegator_addr_1.to_string(),
            },
        )
        .unwrap();
        assert_eq!(
            response1.delegations,
            vec![
                Delegation::new(
                    delegator_addr_1.clone(),
                    validator_addr_1.to_string(),
                    coin(50, BONDED_DENOM),
                ),
                Delegation::new(
                    delegator_addr_1.clone(),
                    validator_addr_2,
                    coin(160, BONDED_DENOM),
                ),
            ]
        );
        let response2: DelegationResponse = query_stake(
            &env,
            StakingQuery::Delegation {
                delegator: delegator_addr_2.to_string(),
                validator: validator_addr_1.clone(),
            },
        )
        .unwrap();
        assert_eq!(
            response2.delegation.unwrap(),
            FullDelegation::new(
                delegator_addr_2.clone(),
                validator_addr_1,
                coin(100, BONDED_DENOM),
                coin(100, BONDED_DENOM),
                vec![],
            ),
        );
    }

    #[test]
    fn delegation_queries_unbonding() {
        let mut env = TestEnv::new(vp(10, 100, 1), vp(10, 100, 1));

        let validator_addr_1 = env.validator_addr_1();
        let delegator_addr_1 = env.delegator_addr_1();
        let delegator_addr_2 = env.delegator_addr_2();

        // initialize balances
        init_balance(&mut env, &delegator_addr_1, 100);
        init_balance(&mut env, &delegator_addr_2, 150);

        // delegate some tokens with delegator1 and delegator2
        execute_stake(
            &mut env,
            delegator_addr_1.clone(),
            StakingMsg::Delegate {
                validator: validator_addr_1.to_string(),
                amount: coin(100, BONDED_DENOM),
            },
        )
        .unwrap();
        execute_stake(
            &mut env,
            delegator_addr_2.clone(),
            StakingMsg::Delegate {
                validator: validator_addr_1.to_string(),
                amount: coin(150, BONDED_DENOM),
            },
        )
        .unwrap();
        // unstake some of delegator1's stake
        execute_stake(
            &mut env,
            delegator_addr_1.clone(),
            StakingMsg::Undelegate {
                validator: validator_addr_1.to_string(),
                amount: coin(50, BONDED_DENOM),
            },
        )
        .unwrap();
        // unstake all of delegator2's stake
        execute_stake(
            &mut env,
            delegator_addr_2.clone(),
            StakingMsg::Undelegate {
                validator: validator_addr_1.to_string(),
                amount: coin(150, BONDED_DENOM),
            },
        )
        .unwrap();

        // query all delegations
        let response1: AllDelegationsResponse = query_stake(
            &env,
            StakingQuery::AllDelegations {
                delegator: delegator_addr_1.to_string(),
            },
        )
        .unwrap();
        assert_eq!(
            response1.delegations,
            vec![Delegation::new(
                delegator_addr_1.clone(),
                validator_addr_1.to_string(),
                coin(50, BONDED_DENOM),
            )]
        );
        let response2: DelegationResponse = query_stake(
            &env,
            StakingQuery::Delegation {
                delegator: delegator_addr_2.to_string(),
                validator: validator_addr_1.to_string(),
            },
        )
        .unwrap();
        assert_eq!(response2.delegation, None);

        // unstake rest of delegator1's stake in two steps
        execute_stake(
            &mut env,
            delegator_addr_1.clone(),
            StakingMsg::Undelegate {
                validator: validator_addr_1.to_string(),
                amount: coin(25, BONDED_DENOM),
            },
        )
        .unwrap();
        env.block.time = env.block.time.plus_seconds(10);
        execute_stake(
            &mut env,
            delegator_addr_1.clone(),
            StakingMsg::Undelegate {
                validator: validator_addr_1.to_string(),
                amount: coin(25, BONDED_DENOM),
            },
        )
        .unwrap();

        // query all delegations again
        let response1: DelegationResponse = query_stake(
            &env,
            StakingQuery::Delegation {
                delegator: delegator_addr_1.to_string(),
                validator: validator_addr_1,
            },
        )
        .unwrap();
        let response2: AllDelegationsResponse = query_stake(
            &env,
            StakingQuery::AllDelegations {
                delegator: delegator_addr_1.to_string(),
            },
        )
        .unwrap();
        assert_eq!(
            response1.delegation, None,
            "delegator1 should have no delegations left"
        );
        assert_eq!(response2.delegations, vec![]);
    }

    #[test]
    fn partial_unbonding_reduces_stake() {
        let mut env = TestEnv::new(vp(10, 100, 1), vp(10, 100, 1));

        let validator_addr_1 = env.validator_addr_1();
        let delegator_addr_1 = env.delegator_addr_1();

        // initialize balances
        init_balance(&mut env, &delegator_addr_1, 100);

        // delegate all tokens
        execute_stake(
            &mut env,
            delegator_addr_1.clone(),
            StakingMsg::Delegate {
                validator: validator_addr_1.to_string(),
                amount: coin(100, BONDED_DENOM),
            },
        )
        .unwrap();
        // unstake in multiple steps
        execute_stake(
            &mut env,
            delegator_addr_1.clone(),
            StakingMsg::Undelegate {
                validator: validator_addr_1.to_string(),
                amount: coin(50, BONDED_DENOM),
            },
        )
        .unwrap();
        env.block.time = env.block.time.plus_seconds(10);
        execute_stake(
            &mut env,
            delegator_addr_1.clone(),
            StakingMsg::Undelegate {
                validator: validator_addr_1.to_string(),
                amount: coin(30, BONDED_DENOM),
            },
        )
        .unwrap();
        env.block.time = env.block.time.plus_seconds(10);
        execute_stake(
            &mut env,
            delegator_addr_1.clone(),
            StakingMsg::Undelegate {
                validator: validator_addr_1.to_string(),
                amount: coin(20, BONDED_DENOM),
            },
        )
        .unwrap();

        // wait for first unbonding to complete (but not the others) and process queue
        env.block.time = env.block.time.plus_seconds(40);
        env.router
            .staking
            .process_queue(&env.api, &mut env.storage, &env.router, &env.block)
            .unwrap();

        // query delegations
        // we now have 0 stake, 50 unbonding and 50 completed unbonding
        let response1: DelegationResponse = query_stake(
            &env,
            StakingQuery::Delegation {
                delegator: delegator_addr_1.to_string(),
                validator: validator_addr_1.to_string(),
            },
        )
        .unwrap();
        let response2: AllDelegationsResponse = query_stake(
            &env,
            StakingQuery::AllDelegations {
                delegator: delegator_addr_1.to_string(),
            },
        )
        .unwrap();
        assert_eq!(response1.delegation, None);
        assert_eq!(response2.delegations, vec![]);

        // wait for the rest to complete
        env.block.time = env.block.time.plus_seconds(20);
        env.router
            .staking
            .process_queue(&env.api, &mut env.storage, &env.router, &env.block)
            .unwrap();

        // query delegations again
        let response1: DelegationResponse = query_stake(
            &env,
            StakingQuery::Delegation {
                delegator: delegator_addr_1.to_string(),
                validator: validator_addr_1,
            },
        )
        .unwrap();
        let response2: AllDelegationsResponse = query_stake(
            &env,
            StakingQuery::AllDelegations {
                delegator: delegator_addr_1.to_string(),
            },
        )
        .unwrap();
        assert_eq!(
            response1.delegation, None,
            "delegator should have nothing left"
        );
        assert!(response2.delegations.is_empty());
    }

    #[test]
    fn delegations_slashed() {
        let mut env = TestEnv::new(vp(10, 100, 1), vp(10, 100, 1));

        let validator_addr_1 = env.validator_addr_1();
        let delegator_addr_1 = env.delegator_addr_1();

        // initialize balances
        init_balance(&mut env, &delegator_addr_1, 333);

        // stake (delegate) some tokens
        execute_stake(
            &mut env,
            delegator_addr_1.clone(),
            StakingMsg::Delegate {
                validator: validator_addr_1.to_string(),
                amount: coin(333, BONDED_DENOM),
            },
        )
        .unwrap();

        // unstake (undelegate) some tokens
        execute_stake(
            &mut env,
            delegator_addr_1.clone(),
            StakingMsg::Undelegate {
                validator: validator_addr_1.to_string(),
                amount: coin(111, BONDED_DENOM),
            },
        )
        .unwrap();

        // slash validator
        env.router
            .staking
            .sudo(
                &env.api,
                &mut env.storage,
                &env.router,
                &env.block,
                StakingSudo::Slash {
                    validator: validator_addr_1.to_string(),
                    percentage: Decimal::percent(50),
                },
            )
            .unwrap();

        // query all delegations
        let response1: AllDelegationsResponse = query_stake(
            &env,
            StakingQuery::AllDelegations {
                delegator: delegator_addr_1.to_string(),
            },
        )
        .unwrap();
        assert_eq!(
            response1.delegations[0],
            Delegation::new(
                delegator_addr_1.clone(),
                validator_addr_1,
                coin(111, BONDED_DENOM),
            )
        );

        // wait until unbonding is complete and check if amount was slashed
        env.block.time = env.block.time.plus_seconds(60);
        env.router
            .staking
            .process_queue(&env.api, &mut env.storage, &env.router, &env.block)
            .unwrap();
        let balance =
            QuerierWrapper::<Empty>::new(&env.router.querier(&env.api, &env.storage, &env.block))
                .query_balance(delegator_addr_1, BONDED_DENOM)
                .unwrap();
        assert_eq!(55, balance.amount.u128());
    }

    #[test]
    fn rewards_initial_wait() {
        let mut env = TestEnv::new(vp(0, 100, 1), vp(0, 100, 1));

        let validator_addr_1 = env.validator_addr_1();
        let delegator_addr_1 = env.delegator_addr_1();

        // initialize balances
        init_balance(&mut env, &delegator_addr_1, 100);

        // wait one year before staking
        env.block.time = env.block.time.plus_seconds(YEAR);

        // stake (delegate) 100 tokens to validator
        execute_stake(
            &mut env,
            delegator_addr_1.clone(),
            StakingMsg::Delegate {
                validator: validator_addr_1.to_string(),
                amount: coin(100, BONDED_DENOM),
            },
        )
        .unwrap();

        // wait another year
        env.block.time = env.block.time.plus_seconds(YEAR);

        // query rewards
        let response: DelegationResponse = query_stake(
            &env,
            StakingQuery::Delegation {
                delegator: delegator_addr_1.to_string(),
                validator: validator_addr_1,
            },
        )
        .unwrap();

        assert_eq!(
            response.delegation.unwrap().accumulated_rewards,
            vec![coin(10, BONDED_DENOM)] // 10% of 100
        );
    }
}<|MERGE_RESOLUTION|>--- conflicted
+++ resolved
@@ -925,11 +925,7 @@
 
     /// Sets (changes/removes) the [withdrawal address] of the delegator.
     ///
-<<<<<<< HEAD
-    /// [withdraw address]: https://docs.cosmos.network/main/modules/distribution#msgsetwithdrawaddress
-=======
     /// [withdrawal address]: https://docs.cosmos.network/main/modules/distribution#msgsetwithdrawaddress
->>>>>>> 80a2716d
     pub fn set_withdraw_address(
         storage: &mut dyn Storage,
         delegator_addr: &Addr,
