--- conflicted
+++ resolved
@@ -20,23 +20,23 @@
 {
     /// Evaluates contract's `instantiate` entry-point.
     fn instantiate(&self, deps: DepsMut<Q>, env: Env, info: MessageInfo, msg: Vec<u8>) -> AnyResult<Response<C>>;
-    
+
     /// Evaluates contract's `execute` entry-point.
     fn execute(&self, deps: DepsMut<Q>, env: Env, info: MessageInfo, msg: Vec<u8>) -> AnyResult<Response<C>>;
 
     /// Evaluates contract's `query` entry-point.
     fn query(&self, deps: Deps<Q>, env: Env, msg: Vec<u8>) -> AnyResult<Binary>;
-    
+
     /// Evaluates contract's `reply` entry-point.
     fn reply(&self, deps: DepsMut<Q>, env: Env, msg: Reply) -> AnyResult<Response<C>>;
-    
+
     /// Evaluates contract's `sudo` entry-point.
     fn sudo(&self, deps: DepsMut<Q>, env: Env, msg: Vec<u8>) -> AnyResult<Response<C>>;
-    
+
     /// Evaluates contract's `migrate` entry-point.
     #[cfg(not(feature = "cosmwasm_2_2"))]
     fn migrate(&self, deps: DepsMut<Q>, env: Env, msg: Vec<u8>) -> AnyResult<Response<C>>;
-    
+
     /// Evaluates contract's `migrate` entry-point.
     #[cfg(feature = "cosmwasm_2_2")]
     fn migrate(&self, deps: DepsMut<Q>, env: Env, msg: Vec<u8>, info: MigrateInfo) -> AnyResult<Response<C>>;
@@ -57,14 +57,10 @@
     pub type QueryFn<T, E, Q> = fn(deps: Deps<Q>, env: Env, msg: T) -> Result<Binary, E>;
     pub type ReplyFn<C, E, Q> = fn(deps: DepsMut<Q>, env: Env, msg: Reply) -> Result<Response<C>, E>;
     pub type SudoFn<T, C, E, Q> = fn(deps: DepsMut<Q>, env: Env, msg: T) -> Result<Response<C>, E>;
-<<<<<<< HEAD
-    #[cfg(not(feature = "cosmwasm_2_2"))]    
+    #[cfg(not(feature = "cosmwasm_2_2"))]
     pub type MigrateFn<T, C, E, Q> = fn(deps: DepsMut<Q>, env: Env, msg: T) -> Result<Response<C>, E>;
-    #[cfg(feature = "cosmwasm_2_2")]    
+    #[cfg(feature = "cosmwasm_2_2")]
     pub type MigrateFn<T, C, E, Q> = fn(deps: DepsMut<Q>, env: Env, msg: T, info: MigrateInfo) -> Result<Response<C>, E>;
-=======
-    pub type MigrateFn<T, C, E, Q> = fn(deps: DepsMut<Q>, env: Env, msg: T) -> Result<Response<C>, E>;
->>>>>>> 2edebe6e
 
     // closure types
     pub type InstantiateClosure<T, C, E, Q> = Box<dyn Fn(DepsMut<Q>, Env, MessageInfo, T) -> Result<Response<C>, E>>;
@@ -72,14 +68,10 @@
     pub type QueryClosure<T, E, Q> = Box<dyn Fn(Deps<Q>, Env, T) -> Result<Binary, E>>;
     pub type ReplyClosure<C, E, Q> = Box<dyn Fn(DepsMut<Q>, Env, Reply) -> Result<Response<C>, E>>;
     pub type SudoClosure<T, C, E, Q> = Box<dyn Fn(DepsMut<Q>, Env, T) -> Result<Response<C>, E>>;
-<<<<<<< HEAD
-    #[cfg(not(feature = "cosmwasm_2_2"))]    
+    #[cfg(not(feature = "cosmwasm_2_2"))]
     pub type MigrateClosure<T, C, E, Q> = Box<dyn Fn(DepsMut<Q>, Env, T) -> Result<Response<C>, E>>;
-    #[cfg(feature = "cosmwasm_2_2")]    
+    #[cfg(feature = "cosmwasm_2_2")]
     pub type MigrateClosure<T, C, E, Q> = Box<dyn Fn(DepsMut<Q>, Env, T, MigrateInfo) -> Result<Response<C>, E>>;
-=======
-    pub type MigrateClosure<T, C, E, Q> = Box<dyn Fn(DepsMut<Q>, Env, T) -> Result<Response<C>, E>>;
->>>>>>> 2edebe6e
 }
 
 use closures::*;
@@ -450,26 +442,6 @@
 }
 
 fn customize_sudo_fn<T, C, E, Q>(raw_fn: SudoFn<T, Empty, E, Empty>) -> SudoClosure<T, C, E, Q>
-<<<<<<< HEAD
-=======
-where
-    T: DeserializeOwned + 'static,
-    E: Display + Debug + Send + Sync + 'static,
-    C: CustomMsg,
-    Q: CustomQuery + DeserializeOwned,
-{
-    Box::new(
-        move |mut deps: DepsMut<Q>, env: Env, msg: T| -> Result<Response<C>, E> {
-            let deps = decustomize_deps_mut(&mut deps);
-            raw_fn(deps, env, msg).map(customize_response::<C>)
-        },
-    )
-}
-
-fn customize_migrate_fn<T, C, E, Q>(
-    raw_fn: MigrateFn<T, Empty, E, Empty>,
-) -> MigrateClosure<T, C, E, Q>
->>>>>>> 2edebe6e
 where
     T: DeserializeOwned + 'static,
     E: Display + Debug + Send + Sync + 'static,
@@ -660,7 +632,6 @@
         }
     }
 
-<<<<<<< HEAD
     /// Calls [migrate] on wrapped [Contract] trait implementor.
     /// Returns an error when the contract does not implement [migrate].
     ///
@@ -674,8 +645,6 @@
         }
     }
 
-=======
->>>>>>> 2edebe6e
     /// Calls [migrate] on wrapped [Contract] trait implementor.
     /// Returns an error when the contract does not implement [migrate].
     ///
