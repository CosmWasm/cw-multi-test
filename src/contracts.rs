//! # Implementation of the contract trait and contract wrapper

use crate::error::{anyhow, bail, AnyError, AnyResult};
use cosmwasm_std::{
    from_json, Binary, CosmosMsg, CustomMsg, CustomQuery, Deps, DepsMut, Empty, Env, MessageInfo,
    QuerierWrapper, Reply, Response, SubMsg,
};
use serde::de::DeserializeOwned;
use std::fmt::{Debug, Display};
use std::ops::Deref;

<<<<<<< HEAD
use cosmwasm_std::{
    IbcBasicResponse, IbcChannelCloseMsg, IbcChannelConnectMsg, IbcChannelOpenMsg,
    IbcChannelOpenResponse, IbcPacketAckMsg, IbcPacketReceiveMsg, IbcPacketTimeoutMsg,
    IbcReceiveResponse,
};

/// Serves as the primary interface for interacting with contracts.
///
/// It includes methods for executing, querying, and managing contract states,
/// making it a fundamental trait for testing contracts.
pub trait Contract<T, Q = Empty>
=======
/// This trait serves as a primary interface for interacting with contracts.
#[rustfmt::skip]
pub trait Contract<C, Q = Empty>
>>>>>>> 5cfbfea9
where
    C: CustomMsg,
    Q: CustomQuery,
{
    /// Evaluates contract's `execute` entry-point.
    fn execute(&self, deps: DepsMut<Q>, env: Env, info: MessageInfo, msg: Vec<u8>) -> AnyResult<Response<C>>;

    /// Evaluates contract's `instantiate` entry-point.
    fn instantiate(&self, deps: DepsMut<Q>, env: Env, info: MessageInfo, msg: Vec<u8>) -> AnyResult<Response<C>>;

    /// Evaluates contract's `query` entry-point.
    fn query(&self, deps: Deps<Q>, env: Env, msg: Vec<u8>) -> AnyResult<Binary>;

    /// Evaluates contract's `sudo` entry-point.
    fn sudo(&self, deps: DepsMut<Q>, env: Env, msg: Vec<u8>) -> AnyResult<Response<C>>;

    /// Evaluates contract's `reply` entry-point.
    fn reply(&self, deps: DepsMut<Q>, env: Env, msg: Reply) -> AnyResult<Response<C>>;

    /// Evaluates contract's `migrate` entry-point.
<<<<<<< HEAD
    fn migrate(&self, deps: DepsMut<Q>, env: Env, msg: Vec<u8>) -> AnyResult<Response<T>>;

    /// Executes the contract ibc_channel_open endpoint
    #[allow(unused)]
    fn ibc_channel_open(
        &self,
        deps: DepsMut<Q>,
        env: Env,
        msg: IbcChannelOpenMsg,
    ) -> AnyResult<IbcChannelOpenResponse> {
        bail!("No Ibc capabilities on this contract")
    }

    /// Executes the contract ibc_channel_connect endpoint
    #[allow(unused)]
    fn ibc_channel_connect(
        &self,
        deps: DepsMut<Q>,
        env: Env,
        msg: IbcChannelConnectMsg,
    ) -> AnyResult<IbcBasicResponse<T>> {
        bail!("No Ibc capabilities on this contract")
    }

    /// Executes the contract ibc_channel_close endpoint
    #[allow(unused)]
    fn ibc_channel_close(
        &self,
        deps: DepsMut<Q>,
        env: Env,
        msg: IbcChannelCloseMsg,
    ) -> AnyResult<IbcBasicResponse<T>> {
        bail!("No Ibc capabilities on this contract")
    }

    /// Executes the contract ibc_packet_receive endpoint
    #[allow(unused)]
    fn ibc_packet_receive(
        &self,
        deps: DepsMut<Q>,
        env: Env,
        msg: IbcPacketReceiveMsg,
    ) -> AnyResult<IbcReceiveResponse<T>> {
        bail!("No Ibc capabilities on this contract")
    }

    /// Executes the contract ibc_packet_acknowledge endpoint
    #[allow(unused)]
    fn ibc_packet_acknowledge(
        &self,
        deps: DepsMut<Q>,
        env: Env,
        msg: IbcPacketAckMsg,
    ) -> AnyResult<IbcBasicResponse<T>> {
        bail!("No Ibc capabilities on this contract")
    }

    /// Executes the contract ibc_packet_timeout endpoint
    #[allow(unused)]
    fn ibc_packet_timeout(
        &self,
        deps: DepsMut<Q>,
        env: Env,
        msg: IbcPacketTimeoutMsg,
    ) -> AnyResult<IbcBasicResponse<T>> {
        bail!("No Ibc capabilities on this contract")
    }
}

type ContractFn<T, C, E, Q> =
    fn(deps: DepsMut<Q>, env: Env, info: MessageInfo, msg: T) -> Result<Response<C>, E>;
type PermissionedFn<T, C, E, Q> = fn(deps: DepsMut<Q>, env: Env, msg: T) -> Result<Response<C>, E>;
type ReplyFn<C, E, Q> = fn(deps: DepsMut<Q>, env: Env, msg: Reply) -> Result<Response<C>, E>;
type QueryFn<T, E, Q> = fn(deps: Deps<Q>, env: Env, msg: T) -> Result<Binary, E>;

type IbcFn<T, R, E, Q> = fn(deps: DepsMut<Q>, env: Env, msg: T) -> Result<R, E>;

type ContractClosure<T, C, E, Q> =
    Box<dyn Fn(DepsMut<Q>, Env, MessageInfo, T) -> Result<Response<C>, E>>;
type PermissionedClosure<T, C, E, Q> = Box<dyn Fn(DepsMut<Q>, Env, T) -> Result<Response<C>, E>>;
type ReplyClosure<C, E, Q> = Box<dyn Fn(DepsMut<Q>, Env, Reply) -> Result<Response<C>, E>>;
type QueryClosure<T, E, Q> = Box<dyn Fn(Deps<Q>, Env, T) -> Result<Binary, E>>;

/// Standardizes interactions with contracts in CosmWasm tests, especially useful for contracts that
/// do not possess extensive privileges. It simplifies and unifies the way developers interact with
/// different contracts.
=======
    fn migrate(&self, deps: DepsMut<Q>, env: Env, msg: Vec<u8>) -> AnyResult<Response<C>>;
}

#[rustfmt::skip]
mod closures {
    use super::*;

    // function types
    pub type ContractFn<T, C, E, Q> = fn(deps: DepsMut<Q>, env: Env, info: MessageInfo, msg: T) -> Result<Response<C>, E>;
    pub type PermissionedFn<T, C, E, Q> = fn(deps: DepsMut<Q>, env: Env, msg: T) -> Result<Response<C>, E>;
    pub type ReplyFn<C, E, Q> = fn(deps: DepsMut<Q>, env: Env, msg: Reply) -> Result<Response<C>, E>;
    pub type QueryFn<T, E, Q> = fn(deps: Deps<Q>, env: Env, msg: T) -> Result<Binary, E>;

    // closure types
    pub type ContractClosure<T, C, E, Q> = Box<dyn Fn(DepsMut<Q>, Env, MessageInfo, T) -> Result<Response<C>, E>>;
    pub type PermissionedClosure<T, C, E, Q> = Box<dyn Fn(DepsMut<Q>, Env, T) -> Result<Response<C>, E>>;
    pub type ReplyClosure<C, E, Q> = Box<dyn Fn(DepsMut<Q>, Env, Reply) -> Result<Response<C>, E>>;
    pub type QueryClosure<T, E, Q> = Box<dyn Fn(Deps<Q>, Env, T) -> Result<Binary, E>>;
}

use closures::*;

/// This structure wraps the [Contract] trait implementor
/// and provides generic access to the contract's entry-points.
///
/// List of generic types used in [ContractWrapper]:
/// - **T1** type of message passed to [execute] entry-point.
/// - **T2** type of message passed to [instantiate] entry-point.
/// - **T3** type of message passed to [query] entry-point.
/// - **T4** type of message passed to [sudo] entry-point.
/// - instead of **~~T5~~**, always the `Reply` type is used in [reply] entry-point.
/// - **T6** type of message passed to [migrate] entry-point.
/// - **E1** type of error returned from [execute] entry-point.
/// - **E2** type of error returned from [instantiate] entry-point.
/// - **E3** type of error returned from [query] entry-point.
/// - **E4** type of error returned from [sudo] entry-point.
/// - **E5** type of error returned from [reply] entry-point.
/// - **E6** type of error returned from [migrate] entry-point.
/// - **C** type of custom message returned from all entry-points except [query].
/// - **Q** type of custom query in `Querier` passed as 'Deps' or 'DepsMut' to all entry-points.
///
/// The following table summarizes the purpose of all generic types used in [ContractWrapper].
/// ```text
/// ┌─────────────┬────────────────┬─────────────────────┬─────────┬─────────┬───────┬───────┐
/// │  Contract   │    Contract    │                     │         │         │       │       │
/// │ entry-point │    wrapper     │    Closure type     │ Message │ Message │ Error │ Query │
/// │             │    member      │                     │   IN    │   OUT   │  OUT  │       │
/// ╞═════════════╪════════════════╪═════════════════════╪═════════╪═════════╪═══════╪═══════╡
/// │     (1)     │                │                     │         │         │       │       │
/// ╞═════════════╪════════════════╪═════════════════════╪═════════╪═════════╪═══════╪═══════╡
/// │ execute     │ execute_fn     │ ContractClosure     │   T1    │    C    │  E1   │   Q   │
/// ├─────────────┼────────────────┼─────────────────────┼─────────┼─────────┼───────┼───────┤
/// │ instantiate │ instantiate_fn │ ContractClosure     │   T2    │    C    │  E2   │   Q   │
/// ├─────────────┼────────────────┼─────────────────────┼─────────┼─────────┼───────┼───────┤
/// │ query       │ query_fn       │ QueryClosure        │   T3    │ Binary  │  E3   │   Q   │
/// ├─────────────┼────────────────┼─────────────────────┼─────────┼─────────┼───────┼───────┤
/// │ sudo        │ sudo_fn        │ PermissionedClosure │   T4    │    C    │  E4   │   Q   │
/// ├─────────────┼────────────────┼─────────────────────┼─────────┼─────────┼───────┼───────┤
/// │ reply       │ reply_fn       │ ReplyClosure        │  Reply  │    C    │  E5   │   Q   │
/// ├─────────────┼────────────────┼─────────────────────┼─────────┼─────────┼───────┼───────┤
/// │ migrate     │ migrate_fn     │ PermissionedClosure │   T6    │    C    │  E6   │   Q   │
/// └─────────────┴────────────────┴─────────────────────┴─────────┴─────────┴───────┴───────┘
/// ```
/// The general schema depicting which generic type is used in entry points is shown below.
/// Entry point, when called, is provided minimum two arguments: custom query of type **Q**
/// (inside `Deps` or `DepsMut`) and input message of type **T1**, **T2**, **T3**, **T4**,
/// **Reply** or **T6**. As a result, entry point returns custom output message of type
/// Response<**C**> or **Binary** and an error of type **E1**, **E2**, **E3**, **E4**, **E5**
/// or **E6**.
///
/// ```text
///    entry_point(query, .., message_in) -> Result<message_out, error>
///                  ┬           ┬                      ┬          ┬
///             Q >──┘           │                      │          └──> E1,E2,E3,E4,E5,E6
///    T1,T2,T3,T4,Reply,T6 >────┘                      └─────────────> C,Binary
/// ```
/// Generic type **C** defines a custom message that is specific for the **whole blockchain**.
/// Similarly, the generic type **Q** defines a custom query that is also specific
/// to the **whole blockchain**. Other generic types are specific to the implemented contract.
/// So all smart contracts used in the same blockchain will have the same types for **C** and **Q**,
/// but each contract may use different type for other generic types.
/// It means that e.g. **T1** in smart contract `A` may differ from **T1** in smart contract `B`.
///
/// [execute]: Contract::execute
/// [instantiate]: Contract::instantiate
/// [query]: Contract::query
/// [sudo]: Contract::sudo
/// [reply]: Contract::reply
/// [migrate]: Contract::migrate
>>>>>>> 5cfbfea9
pub struct ContractWrapper<
    T1,
    T2,
    T3,
    E1,
    E2,
    E3,
    C = Empty,
    Q = Empty,
    T4 = Empty,
    E4 = AnyError,
    E5 = AnyError,
    T6 = Empty,
    E6 = AnyError,
    E7 = AnyError,
    E8 = AnyError,
    E9 = AnyError,
    E10 = AnyError,
    E11 = AnyError,
    E12 = AnyError,
> where
<<<<<<< HEAD
    T1: DeserializeOwned + Debug,
    T2: DeserializeOwned,
    T3: DeserializeOwned,
    T4: DeserializeOwned,
    T6: DeserializeOwned,
    E1: Display + Debug + Send + Sync + 'static,
    E2: Display + Debug + Send + Sync + 'static,
    E3: Display + Debug + Send + Sync + 'static,
    E4: Display + Debug + Send + Sync + 'static,
    E5: Display + Debug + Send + Sync + 'static,
    E6: Display + Debug + Send + Sync + 'static,
    E7: Display + Debug + Send + Sync + 'static,
    E8: Display + Debug + Send + Sync + 'static,
    E9: Display + Debug + Send + Sync + 'static,
    E10: Display + Debug + Send + Sync + 'static,
    E11: Display + Debug + Send + Sync + 'static,
    E12: Display + Debug + Send + Sync + 'static,
    C: CustomMsg,
    Q: CustomQuery + DeserializeOwned + 'static,
=======
    T1: DeserializeOwned, // Type of message passed to `execute` entry-point.
    T2: DeserializeOwned, // Type of message passed to `instantiate` entry-point.
    T3: DeserializeOwned, // Type of message passed to `query` entry-point.
    T4: DeserializeOwned, // Type of message passed to `sudo` entry-point.
    T6: DeserializeOwned, // Type of message passed to `migrate` entry-point.
    E1: Display + Debug + Send + Sync, // Type of error returned from `execute` entry-point.
    E2: Display + Debug + Send + Sync, // Type of error returned from `instantiate` entry-point.
    E3: Display + Debug + Send + Sync, // Type of error returned from `query` entry-point.
    E4: Display + Debug + Send + Sync, // Type of error returned from `sudo` entry-point.
    E5: Display + Debug + Send + Sync, // Type of error returned from `reply` entry-point.
    E6: Display + Debug + Send + Sync, // Type of error returned from `migrate` entry-point.
    C: CustomMsg,         // Type of custom message returned from all entry-points except `query`.
    Q: CustomQuery + DeserializeOwned, // Type of custom query in querier passed as deps/deps_mut to all entry-points.
>>>>>>> 5cfbfea9
{
    execute_fn: ContractClosure<T1, C, E1, Q>,
    instantiate_fn: ContractClosure<T2, C, E2, Q>,
    query_fn: QueryClosure<T3, E3, Q>,
    sudo_fn: Option<PermissionedClosure<T4, C, E4, Q>>,
    reply_fn: Option<ReplyClosure<C, E5, Q>>,
    migrate_fn: Option<PermissionedClosure<T6, C, E6, Q>>,

    channel_open_fn: Option<IbcFn<IbcChannelOpenMsg, IbcChannelOpenResponse, E7, Q>>,
    channel_connect_fn: Option<IbcFn<IbcChannelConnectMsg, IbcBasicResponse<C>, E8, Q>>,
    channel_close_fn: Option<IbcFn<IbcChannelCloseMsg, IbcBasicResponse<C>, E9, Q>>,

    ibc_packet_receive_fn: Option<IbcFn<IbcPacketReceiveMsg, IbcReceiveResponse<C>, E10, Q>>,
    ibc_packet_ack_fn: Option<IbcFn<IbcPacketAckMsg, IbcBasicResponse<C>, E11, Q>>,
    ibc_packet_timeout_fn: Option<IbcFn<IbcPacketTimeoutMsg, IbcBasicResponse<C>, E12, Q>>,
}

impl<T1, T2, T3, E1, E2, E3, C, Q> ContractWrapper<T1, T2, T3, E1, E2, E3, C, Q>
where
    T1: DeserializeOwned + 'static, // Type of message passed to `execute` entry-point.
    T2: DeserializeOwned + 'static, // Type of message passed to `instantiate` entry-point.
    T3: DeserializeOwned + 'static, // Type of message passed to `query` entry-point.
    E1: Display + Debug + Send + Sync + 'static, // Type of error returned from `execute` entry-point.
    E2: Display + Debug + Send + Sync + 'static, // Type of error returned from `instantiate` entry-point.
    E3: Display + Debug + Send + Sync + 'static, // Type of error returned from `query` entry-point.
    C: CustomMsg + 'static, // Type of custom message returned from all entry-points except `query`.
    Q: CustomQuery + DeserializeOwned + 'static, // Type of custom query in querier passed as deps/deps_mut to all entry-points.
{
    /// Creates a new contract wrapper with default settings.
    pub fn new(
        execute_fn: ContractFn<T1, C, E1, Q>,
        instantiate_fn: ContractFn<T2, C, E2, Q>,
        query_fn: QueryFn<T3, E3, Q>,
    ) -> Self {
        Self {
            execute_fn: Box::new(execute_fn),
            instantiate_fn: Box::new(instantiate_fn),
            query_fn: Box::new(query_fn),
            sudo_fn: None,
            reply_fn: None,
            migrate_fn: None,

            channel_open_fn: None,
            channel_connect_fn: None,
            channel_close_fn: None,

            ibc_packet_receive_fn: None,
            ibc_packet_ack_fn: None,
            ibc_packet_timeout_fn: None,
        }
    }

    /// This will take a contract that returns `Response<Empty>` and will _upgrade_ it
    /// to `Response<C>` if needed, to be compatible with a chain-specific extension.
    pub fn new_with_empty(
        execute_fn: ContractFn<T1, Empty, E1, Empty>,
        instantiate_fn: ContractFn<T2, Empty, E2, Empty>,
        query_fn: QueryFn<T3, E3, Empty>,
    ) -> Self {
        Self {
            execute_fn: customize_contract_fn(execute_fn),
            instantiate_fn: customize_contract_fn(instantiate_fn),
            query_fn: customize_query_fn(query_fn),
            sudo_fn: None,
            reply_fn: None,
            migrate_fn: None,

            channel_open_fn: None,
            channel_connect_fn: None,
            channel_close_fn: None,

            ibc_packet_receive_fn: None,
            ibc_packet_ack_fn: None,
            ibc_packet_timeout_fn: None,
        }
    }
}

#[allow(clippy::type_complexity)]
impl<T1, T2, T3, E1, E2, E3, C, Q, T4, E4, E5, T6, E6>
    ContractWrapper<T1, T2, T3, E1, E2, E3, C, Q, T4, E4, E5, T6, E6>
where
    T1: DeserializeOwned, // Type of message passed to `execute` entry-point.
    T2: DeserializeOwned, // Type of message passed to `instantiate` entry-point.
    T3: DeserializeOwned, // Type of message passed to `query` entry-point.
    T4: DeserializeOwned, // Type of message passed to `sudo` entry-point.
    T6: DeserializeOwned, // Type of message passed to `migrate` entry-point.
    E1: Display + Debug + Send + Sync, // Type of error returned from `execute` entry-point.
    E2: Display + Debug + Send + Sync, // Type of error returned from `instantiate` entry-point.
    E3: Display + Debug + Send + Sync, // Type of error returned from `query` entry-point.
    E4: Display + Debug + Send + Sync, // Type of error returned from `sudo` entry-point.
    E5: Display + Debug + Send + Sync, // Type of error returned from `reply` entry-point.
    E6: Display + Debug + Send + Sync, // Type of error returned from `migrate` entry-point.
    C: CustomMsg + 'static, // Type of custom message returned from all entry-points except `query`.
    Q: CustomQuery + DeserializeOwned + 'static, // Type of custom query in querier passed as deps/deps_mut to all entry-points.
{
    /// Populates [ContractWrapper] with contract's `sudo` entry-point and custom message type.
    pub fn with_sudo<T4A, E4A>(
        self,
        sudo_fn: PermissionedFn<T4A, C, E4A, Q>,
    ) -> ContractWrapper<T1, T2, T3, E1, E2, E3, C, Q, T4A, E4A, E5, T6, E6>
    where
        T4A: DeserializeOwned + 'static,
        E4A: Display + Debug + Send + Sync + 'static,
    {
        ContractWrapper {
            execute_fn: self.execute_fn,
            instantiate_fn: self.instantiate_fn,
            query_fn: self.query_fn,
            sudo_fn: Some(Box::new(sudo_fn)),
            reply_fn: self.reply_fn,
            migrate_fn: self.migrate_fn,

            channel_open_fn: self.channel_open_fn,
            channel_connect_fn: self.channel_connect_fn,
            channel_close_fn: self.channel_close_fn,

            ibc_packet_receive_fn: self.ibc_packet_receive_fn,
            ibc_packet_ack_fn: self.ibc_packet_ack_fn,
            ibc_packet_timeout_fn: self.ibc_packet_timeout_fn,
        }
    }

    /// Populates [ContractWrapper] with contract's `sudo` entry-point and `Empty` as a custom message.
    pub fn with_sudo_empty<T4A, E4A>(
        self,
        sudo_fn: PermissionedFn<T4A, Empty, E4A, Empty>,
    ) -> ContractWrapper<T1, T2, T3, E1, E2, E3, C, Q, T4A, E4A, E5, T6, E6>
    where
        T4A: DeserializeOwned + 'static,
        E4A: Display + Debug + Send + Sync + 'static,
    {
        ContractWrapper {
            execute_fn: self.execute_fn,
            instantiate_fn: self.instantiate_fn,
            query_fn: self.query_fn,
            sudo_fn: Some(customize_permissioned_fn(sudo_fn)),
            reply_fn: self.reply_fn,
            migrate_fn: self.migrate_fn,

            channel_open_fn: self.channel_open_fn,
            channel_connect_fn: self.channel_connect_fn,
            channel_close_fn: self.channel_close_fn,

            ibc_packet_receive_fn: self.ibc_packet_receive_fn,
            ibc_packet_ack_fn: self.ibc_packet_ack_fn,
            ibc_packet_timeout_fn: self.ibc_packet_timeout_fn,
        }
    }

    /// Populates [ContractWrapper] with contract's `reply` entry-point and custom message type.
    pub fn with_reply<E5A>(
        self,
        reply_fn: ReplyFn<C, E5A, Q>,
    ) -> ContractWrapper<T1, T2, T3, E1, E2, E3, C, Q, T4, E4, E5A, T6, E6>
    where
        E5A: Display + Debug + Send + Sync + 'static,
    {
        ContractWrapper {
            execute_fn: self.execute_fn,
            instantiate_fn: self.instantiate_fn,
            query_fn: self.query_fn,
            sudo_fn: self.sudo_fn,
            reply_fn: Some(Box::new(reply_fn)),
            migrate_fn: self.migrate_fn,

            channel_open_fn: self.channel_open_fn,
            channel_connect_fn: self.channel_connect_fn,
            channel_close_fn: self.channel_close_fn,

            ibc_packet_receive_fn: self.ibc_packet_receive_fn,
            ibc_packet_ack_fn: self.ibc_packet_ack_fn,
            ibc_packet_timeout_fn: self.ibc_packet_timeout_fn,
        }
    }

    /// Populates [ContractWrapper] with contract's `reply` entry-point and `Empty` as a custom message.
    pub fn with_reply_empty<E5A>(
        self,
        reply_fn: ReplyFn<Empty, E5A, Empty>,
    ) -> ContractWrapper<T1, T2, T3, E1, E2, E3, C, Q, T4, E4, E5A, T6, E6>
    where
        E5A: Display + Debug + Send + Sync + 'static,
    {
        ContractWrapper {
            execute_fn: self.execute_fn,
            instantiate_fn: self.instantiate_fn,
            query_fn: self.query_fn,
            sudo_fn: self.sudo_fn,
            reply_fn: Some(customize_permissioned_fn(reply_fn)),
            migrate_fn: self.migrate_fn,

            channel_open_fn: self.channel_open_fn,
            channel_connect_fn: self.channel_connect_fn,
            channel_close_fn: self.channel_close_fn,

            ibc_packet_receive_fn: self.ibc_packet_receive_fn,
            ibc_packet_ack_fn: self.ibc_packet_ack_fn,
            ibc_packet_timeout_fn: self.ibc_packet_timeout_fn,
        }
    }

    /// Populates [ContractWrapper] with contract's `migrate` entry-point and custom message type.
    pub fn with_migrate<T6A, E6A>(
        self,
        migrate_fn: PermissionedFn<T6A, C, E6A, Q>,
    ) -> ContractWrapper<T1, T2, T3, E1, E2, E3, C, Q, T4, E4, E5, T6A, E6A>
    where
        T6A: DeserializeOwned + 'static,
        E6A: Display + Debug + Send + Sync + 'static,
    {
        ContractWrapper {
            execute_fn: self.execute_fn,
            instantiate_fn: self.instantiate_fn,
            query_fn: self.query_fn,
            sudo_fn: self.sudo_fn,
            reply_fn: self.reply_fn,
            migrate_fn: Some(Box::new(migrate_fn)),

            channel_open_fn: self.channel_open_fn,
            channel_connect_fn: self.channel_connect_fn,
            channel_close_fn: self.channel_close_fn,

            ibc_packet_receive_fn: self.ibc_packet_receive_fn,
            ibc_packet_ack_fn: self.ibc_packet_ack_fn,
            ibc_packet_timeout_fn: self.ibc_packet_timeout_fn,
        }
    }

    /// Populates [ContractWrapper] with contract's `migrate` entry-point and `Empty` as a custom message.
    pub fn with_migrate_empty<T6A, E6A>(
        self,
        migrate_fn: PermissionedFn<T6A, Empty, E6A, Empty>,
    ) -> ContractWrapper<T1, T2, T3, E1, E2, E3, C, Q, T4, E4, E5, T6A, E6A>
    where
        T6A: DeserializeOwned + 'static,
        E6A: Display + Debug + Send + Sync + 'static,
    {
        ContractWrapper {
            execute_fn: self.execute_fn,
            instantiate_fn: self.instantiate_fn,
            query_fn: self.query_fn,
            sudo_fn: self.sudo_fn,
            reply_fn: self.reply_fn,
            migrate_fn: Some(customize_permissioned_fn(migrate_fn)),

            channel_open_fn: self.channel_open_fn,
            channel_connect_fn: self.channel_connect_fn,
            channel_close_fn: self.channel_close_fn,

            ibc_packet_receive_fn: self.ibc_packet_receive_fn,
            ibc_packet_ack_fn: self.ibc_packet_ack_fn,
            ibc_packet_timeout_fn: self.ibc_packet_timeout_fn,
        }
    }

    /// Adding IBC endpoint capabilities
    pub fn with_ibc<E7A, E8A, E9A, E10A, E11A, E12A>(
        self,
        channel_open_fn: IbcFn<IbcChannelOpenMsg, IbcChannelOpenResponse, E7A, Q>,
        channel_connect_fn: IbcFn<IbcChannelConnectMsg, IbcBasicResponse<C>, E8A, Q>,
        channel_close_fn: IbcFn<IbcChannelCloseMsg, IbcBasicResponse<C>, E9A, Q>,

        ibc_packet_receive_fn: IbcFn<IbcPacketReceiveMsg, IbcReceiveResponse<C>, E10A, Q>,
        ibc_packet_ack_fn: IbcFn<IbcPacketAckMsg, IbcBasicResponse<C>, E11A, Q>,
        ibc_packet_timeout_fn: IbcFn<IbcPacketTimeoutMsg, IbcBasicResponse<C>, E12A, Q>,
    ) -> ContractWrapper<
        T1,
        T2,
        T3,
        E1,
        E2,
        E3,
        C,
        Q,
        T4,
        E4,
        E5,
        T6,
        E6,
        E7A,
        E8A,
        E9A,
        E10A,
        E11A,
        E12A,
    >
    where
        E7A: Display + Debug + Send + Sync + 'static,
        E8A: Display + Debug + Send + Sync + 'static,
        E9A: Display + Debug + Send + Sync + 'static,
        E10A: Display + Debug + Send + Sync + 'static,
        E11A: Display + Debug + Send + Sync + 'static,
        E12A: Display + Debug + Send + Sync + 'static,
    {
        ContractWrapper {
            execute_fn: self.execute_fn,
            instantiate_fn: self.instantiate_fn,
            query_fn: self.query_fn,
            sudo_fn: self.sudo_fn,
            reply_fn: self.reply_fn,
            migrate_fn: self.migrate_fn,

            channel_open_fn: Some(channel_open_fn),
            channel_connect_fn: Some(channel_connect_fn),
            channel_close_fn: Some(channel_close_fn),

            ibc_packet_receive_fn: Some(ibc_packet_receive_fn),
            ibc_packet_ack_fn: Some(ibc_packet_ack_fn),
            ibc_packet_timeout_fn: Some(ibc_packet_timeout_fn),
        }
    }
}

fn customize_contract_fn<T, C, E, Q>(
    raw_fn: ContractFn<T, Empty, E, Empty>,
) -> ContractClosure<T, C, E, Q>
where
    T: DeserializeOwned + 'static,
    E: Display + Debug + Send + Sync + 'static,
    C: CustomMsg,
    Q: CustomQuery + DeserializeOwned,
{
    Box::new(
        move |mut deps: DepsMut<Q>,
              env: Env,
              info: MessageInfo,
              msg: T|
              -> Result<Response<C>, E> {
            let deps = decustomize_deps_mut(&mut deps);
            raw_fn(deps, env, info, msg).map(customize_response::<C>)
        },
    )
}

fn customize_query_fn<T, E, Q>(raw_fn: QueryFn<T, E, Empty>) -> QueryClosure<T, E, Q>
where
    T: DeserializeOwned + 'static,
    E: Display + Debug + Send + Sync + 'static,
    Q: CustomQuery + DeserializeOwned,
{
    Box::new(
        move |deps: Deps<Q>, env: Env, msg: T| -> Result<Binary, E> {
            let deps = decustomize_deps(&deps);
            raw_fn(deps, env, msg)
        },
    )
}

fn customize_permissioned_fn<T, C, E, Q>(
    raw_fn: PermissionedFn<T, Empty, E, Empty>,
) -> PermissionedClosure<T, C, E, Q>
where
    T: DeserializeOwned + 'static,
    E: Display + Debug + Send + Sync + 'static,
    C: CustomMsg,
    Q: CustomQuery + DeserializeOwned,
{
    Box::new(
        move |mut deps: DepsMut<Q>, env: Env, msg: T| -> Result<Response<C>, E> {
            let deps = decustomize_deps_mut(&mut deps);
            raw_fn(deps, env, msg).map(customize_response::<C>)
        },
    )
}

fn decustomize_deps_mut<'a, Q>(deps: &'a mut DepsMut<Q>) -> DepsMut<'a, Empty>
where
    Q: CustomQuery + DeserializeOwned,
{
    DepsMut {
        storage: deps.storage,
        api: deps.api,
        querier: QuerierWrapper::new(deps.querier.deref()),
    }
}

fn decustomize_deps<'a, Q>(deps: &'a Deps<'a, Q>) -> Deps<'a, Empty>
where
    Q: CustomQuery + DeserializeOwned,
{
    Deps {
        storage: deps.storage,
        api: deps.api,
        querier: QuerierWrapper::new(deps.querier.deref()),
    }
}

fn customize_response<C>(resp: Response<Empty>) -> Response<C>
where
    C: CustomMsg,
{
    let mut customized_resp = Response::<C>::new()
        .add_submessages(resp.messages.into_iter().map(customize_msg::<C>))
        .add_events(resp.events)
        .add_attributes(resp.attributes);
    customized_resp.data = resp.data;
    customized_resp
}

fn customize_msg<C>(msg: SubMsg<Empty>) -> SubMsg<C>
where
    C: CustomMsg,
{
    SubMsg {
        msg: match msg.msg {
            CosmosMsg::Wasm(wasm) => CosmosMsg::Wasm(wasm),
            CosmosMsg::Bank(bank) => CosmosMsg::Bank(bank),
            CosmosMsg::Staking(staking) => CosmosMsg::Staking(staking),
            CosmosMsg::Distribution(distribution) => CosmosMsg::Distribution(distribution),
            CosmosMsg::Custom(_) => unreachable!(),
            CosmosMsg::Ibc(ibc) => CosmosMsg::Ibc(ibc),
            CosmosMsg::Stargate { type_url, value } => CosmosMsg::Stargate { type_url, value },
            _ => panic!("unknown message variant {:?}", msg),
        },
        id: msg.id,
        gas_limit: msg.gas_limit,
        reply_on: msg.reply_on,
    }
}

impl<T1, T2, T3, E1, E2, E3, C, T4, E4, E5, T6, E6, E7, E8, E9, E10, E11, E12, Q> Contract<C, Q>
    for ContractWrapper<T1, T2, T3, E1, E2, E3, C, Q, T4, E4, E5, T6, E6, E7, E8, E9, E10, E11, E12>
where
<<<<<<< HEAD
    T1: DeserializeOwned + Debug + Clone,
    T2: DeserializeOwned + Debug + Clone,
    T3: DeserializeOwned + Debug + Clone,
    T4: DeserializeOwned,
    T6: DeserializeOwned,
    E1: Display + Debug + Send + Sync + Error + 'static,
    E2: Display + Debug + Send + Sync + Error + 'static,
    E3: Display + Debug + Send + Sync + Error + 'static,
    E4: Display + Debug + Send + Sync + 'static,
    E5: Display + Debug + Send + Sync + 'static,
    E6: Display + Debug + Send + Sync + 'static,
    E7: Display + Debug + Send + Sync + 'static,
    E8: Display + Debug + Send + Sync + 'static,
    E9: Display + Debug + Send + Sync + 'static,
    E10: Display + Debug + Send + Sync + 'static,
    E11: Display + Debug + Send + Sync + 'static,
    E12: Display + Debug + Send + Sync + 'static,
    C: CustomMsg,
    Q: CustomQuery + DeserializeOwned,
=======
    T1: DeserializeOwned, // Type of message passed to `execute` entry-point.
    T2: DeserializeOwned, // Type of message passed to `instantiate` entry-point.
    T3: DeserializeOwned, // Type of message passed to `query` entry-point.
    T4: DeserializeOwned, // Type of message passed to `sudo` entry-point.
    T6: DeserializeOwned, // Type of message passed to `migrate` entry-point.
    E1: Display + Debug + Send + Sync + 'static, // Type of error returned from `execute` entry-point.
    E2: Display + Debug + Send + Sync + 'static, // Type of error returned from `instantiate` entry-point.
    E3: Display + Debug + Send + Sync + 'static, // Type of error returned from `query` entry-point.
    E4: Display + Debug + Send + Sync + 'static, // Type of error returned from `sudo` entry-point.
    E5: Display + Debug + Send + Sync + 'static, // Type of error returned from `reply` entry-point.
    E6: Display + Debug + Send + Sync + 'static, // Type of error returned from `migrate` entry-point.
    C: CustomMsg, // Type of custom message returned from all entry-points except `query`.
    Q: CustomQuery + DeserializeOwned, // Type of custom query in querier passed as deps/deps_mut to all entry-points.
>>>>>>> 5cfbfea9
{
    /// Calls [execute] on wrapped [Contract] trait implementor.
    ///
    /// [execute]: Contract::execute
    fn execute(
        &self,
        deps: DepsMut<Q>,
        env: Env,
        info: MessageInfo,
        msg: Vec<u8>,
    ) -> AnyResult<Response<C>> {
        let msg: T1 = from_json(msg)?;
        (self.execute_fn)(deps, env, info, msg).map_err(|err: E1| anyhow!(err))
    }

    /// Calls [instantiate] on wrapped [Contract] trait implementor.
    ///
    /// [instantiate]: Contract::instantiate
    fn instantiate(
        &self,
        deps: DepsMut<Q>,
        env: Env,
        info: MessageInfo,
        msg: Vec<u8>,
    ) -> AnyResult<Response<C>> {
        let msg: T2 = from_json(msg)?;
        (self.instantiate_fn)(deps, env, info, msg).map_err(|err: E2| anyhow!(err))
    }

    /// Calls [query] on wrapped [Contract] trait implementor.
    ///
    /// [query]: Contract::query
    fn query(&self, deps: Deps<Q>, env: Env, msg: Vec<u8>) -> AnyResult<Binary> {
        let msg: T3 = from_json(msg)?;
        (self.query_fn)(deps, env, msg).map_err(|err: E3| anyhow!(err))
    }

    /// Calls [sudo] on wrapped [Contract] trait implementor.
    /// Returns an error when the contract does not implement [sudo].
    ///
    /// [sudo]: Contract::sudo
    fn sudo(&self, deps: DepsMut<Q>, env: Env, msg: Vec<u8>) -> AnyResult<Response<C>> {
        let msg: T4 = from_json(msg)?;
        match &self.sudo_fn {
            Some(sudo) => sudo(deps, env, msg).map_err(|err: E4| anyhow!(err)),
            None => bail!("sudo is not implemented for contract"),
        }
    }

    /// Calls [reply] on wrapped [Contract] trait implementor.
    /// Returns an error when the contract does not implement [reply].
    ///
    /// [reply]: Contract::reply
    fn reply(&self, deps: DepsMut<Q>, env: Env, reply_data: Reply) -> AnyResult<Response<C>> {
        let msg: Reply = reply_data;
        match &self.reply_fn {
            Some(reply) => reply(deps, env, msg).map_err(|err: E5| anyhow!(err)),
            None => bail!("reply is not implemented for contract"),
        }
    }

    /// Calls [migrate] on wrapped [Contract] trait implementor.
    /// Returns an error when the contract does not implement [migrate].
    ///
    /// [migrate]: Contract::migrate
    fn migrate(&self, deps: DepsMut<Q>, env: Env, msg: Vec<u8>) -> AnyResult<Response<C>> {
        let msg: T6 = from_json(msg)?;
        match &self.migrate_fn {
            Some(migrate) => migrate(deps, env, msg).map_err(|err: E6| anyhow!(err)),
            None => bail!("migrate is not implemented for contract"),
        }
    }

    fn ibc_channel_open(
        &self,
        deps: DepsMut<Q>,
        env: Env,
        msg: IbcChannelOpenMsg,
    ) -> AnyResult<IbcChannelOpenResponse> {
        match &self.channel_open_fn {
            Some(channel_open) => channel_open(deps, env, msg).map_err(|err| anyhow!(err)),
            None => bail!("channel open not implemented for contract"),
        }
    }
    fn ibc_channel_connect(
        &self,
        deps: DepsMut<Q>,
        env: Env,
        msg: IbcChannelConnectMsg,
    ) -> AnyResult<IbcBasicResponse<C>> {
        match &self.channel_connect_fn {
            Some(channel_connect) => channel_connect(deps, env, msg).map_err(|err| anyhow!(err)),
            None => bail!("channel connect not implemented for contract"),
        }
    }
    fn ibc_channel_close(
        &self,
        deps: DepsMut<Q>,
        env: Env,
        msg: IbcChannelCloseMsg,
    ) -> AnyResult<IbcBasicResponse<C>> {
        match &self.channel_close_fn {
            Some(channel_close) => channel_close(deps, env, msg).map_err(|err| anyhow!(err)),
            None => bail!("channel close not implemented for contract"),
        }
    }

    fn ibc_packet_receive(
        &self,
        deps: DepsMut<Q>,
        env: Env,
        msg: IbcPacketReceiveMsg,
    ) -> AnyResult<IbcReceiveResponse<C>> {
        match &self.ibc_packet_receive_fn {
            Some(packet_receive) => packet_receive(deps, env, msg).map_err(|err| anyhow!(err)),
            None => bail!("packet receive not implemented for contract"),
        }
    }
    fn ibc_packet_acknowledge(
        &self,
        deps: DepsMut<Q>,
        env: Env,
        msg: IbcPacketAckMsg,
    ) -> AnyResult<IbcBasicResponse<C>> {
        match &self.ibc_packet_ack_fn {
            Some(packet_ack) => packet_ack(deps, env, msg).map_err(|err| anyhow!(err)),
            None => bail!("packet ack not implemented for contract"),
        }
    }
    fn ibc_packet_timeout(
        &self,
        deps: DepsMut<Q>,
        env: Env,
        msg: IbcPacketTimeoutMsg,
    ) -> AnyResult<IbcBasicResponse<C>> {
        match &self.ibc_packet_timeout_fn {
            Some(packet_timeout) => packet_timeout(deps, env, msg).map_err(|err| anyhow!(err)),
            None => bail!("packet timeout not implemented for contract"),
        }
    }
}<|MERGE_RESOLUTION|>--- conflicted
+++ resolved
@@ -5,27 +5,18 @@
     from_json, Binary, CosmosMsg, CustomMsg, CustomQuery, Deps, DepsMut, Empty, Env, MessageInfo,
     QuerierWrapper, Reply, Response, SubMsg,
 };
-use serde::de::DeserializeOwned;
-use std::fmt::{Debug, Display};
-use std::ops::Deref;
-
-<<<<<<< HEAD
 use cosmwasm_std::{
     IbcBasicResponse, IbcChannelCloseMsg, IbcChannelConnectMsg, IbcChannelOpenMsg,
     IbcChannelOpenResponse, IbcPacketAckMsg, IbcPacketReceiveMsg, IbcPacketTimeoutMsg,
     IbcReceiveResponse,
 };
-
-/// Serves as the primary interface for interacting with contracts.
-///
-/// It includes methods for executing, querying, and managing contract states,
-/// making it a fundamental trait for testing contracts.
-pub trait Contract<T, Q = Empty>
-=======
+use serde::de::DeserializeOwned;
+use std::fmt::{Debug, Display};
+use std::ops::Deref;
+
 /// This trait serves as a primary interface for interacting with contracts.
 #[rustfmt::skip]
 pub trait Contract<C, Q = Empty>
->>>>>>> 5cfbfea9
 where
     C: CustomMsg,
     Q: CustomQuery,
@@ -46,8 +37,7 @@
     fn reply(&self, deps: DepsMut<Q>, env: Env, msg: Reply) -> AnyResult<Response<C>>;
 
     /// Evaluates contract's `migrate` entry-point.
-<<<<<<< HEAD
-    fn migrate(&self, deps: DepsMut<Q>, env: Env, msg: Vec<u8>) -> AnyResult<Response<T>>;
+    fn migrate(&self, deps: DepsMut<Q>, env: Env, msg: Vec<u8>) -> AnyResult<Response<C>>;
 
     /// Executes the contract ibc_channel_open endpoint
     #[allow(unused)]
@@ -67,7 +57,7 @@
         deps: DepsMut<Q>,
         env: Env,
         msg: IbcChannelConnectMsg,
-    ) -> AnyResult<IbcBasicResponse<T>> {
+    ) -> AnyResult<IbcBasicResponse<C>> {
         bail!("No Ibc capabilities on this contract")
     }
 
@@ -78,7 +68,7 @@
         deps: DepsMut<Q>,
         env: Env,
         msg: IbcChannelCloseMsg,
-    ) -> AnyResult<IbcBasicResponse<T>> {
+    ) -> AnyResult<IbcBasicResponse<C>> {
         bail!("No Ibc capabilities on this contract")
     }
 
@@ -89,7 +79,7 @@
         deps: DepsMut<Q>,
         env: Env,
         msg: IbcPacketReceiveMsg,
-    ) -> AnyResult<IbcReceiveResponse<T>> {
+    ) -> AnyResult<IbcReceiveResponse<C>> {
         bail!("No Ibc capabilities on this contract")
     }
 
@@ -100,7 +90,7 @@
         deps: DepsMut<Q>,
         env: Env,
         msg: IbcPacketAckMsg,
-    ) -> AnyResult<IbcBasicResponse<T>> {
+    ) -> AnyResult<IbcBasicResponse<C>> {
         bail!("No Ibc capabilities on this contract")
     }
 
@@ -111,30 +101,9 @@
         deps: DepsMut<Q>,
         env: Env,
         msg: IbcPacketTimeoutMsg,
-    ) -> AnyResult<IbcBasicResponse<T>> {
+    ) -> AnyResult<IbcBasicResponse<C>> {
         bail!("No Ibc capabilities on this contract")
     }
-}
-
-type ContractFn<T, C, E, Q> =
-    fn(deps: DepsMut<Q>, env: Env, info: MessageInfo, msg: T) -> Result<Response<C>, E>;
-type PermissionedFn<T, C, E, Q> = fn(deps: DepsMut<Q>, env: Env, msg: T) -> Result<Response<C>, E>;
-type ReplyFn<C, E, Q> = fn(deps: DepsMut<Q>, env: Env, msg: Reply) -> Result<Response<C>, E>;
-type QueryFn<T, E, Q> = fn(deps: Deps<Q>, env: Env, msg: T) -> Result<Binary, E>;
-
-type IbcFn<T, R, E, Q> = fn(deps: DepsMut<Q>, env: Env, msg: T) -> Result<R, E>;
-
-type ContractClosure<T, C, E, Q> =
-    Box<dyn Fn(DepsMut<Q>, Env, MessageInfo, T) -> Result<Response<C>, E>>;
-type PermissionedClosure<T, C, E, Q> = Box<dyn Fn(DepsMut<Q>, Env, T) -> Result<Response<C>, E>>;
-type ReplyClosure<C, E, Q> = Box<dyn Fn(DepsMut<Q>, Env, Reply) -> Result<Response<C>, E>>;
-type QueryClosure<T, E, Q> = Box<dyn Fn(Deps<Q>, Env, T) -> Result<Binary, E>>;
-
-/// Standardizes interactions with contracts in CosmWasm tests, especially useful for contracts that
-/// do not possess extensive privileges. It simplifies and unifies the way developers interact with
-/// different contracts.
-=======
-    fn migrate(&self, deps: DepsMut<Q>, env: Env, msg: Vec<u8>) -> AnyResult<Response<C>>;
 }
 
 #[rustfmt::skip]
@@ -142,12 +111,16 @@
     use super::*;
 
     // function types
+    pub type IbcFn<T, R, E, Q> = fn(deps: DepsMut<Q>, env: Env, msg: T) -> Result<R, E>;
+
     pub type ContractFn<T, C, E, Q> = fn(deps: DepsMut<Q>, env: Env, info: MessageInfo, msg: T) -> Result<Response<C>, E>;
     pub type PermissionedFn<T, C, E, Q> = fn(deps: DepsMut<Q>, env: Env, msg: T) -> Result<Response<C>, E>;
     pub type ReplyFn<C, E, Q> = fn(deps: DepsMut<Q>, env: Env, msg: Reply) -> Result<Response<C>, E>;
     pub type QueryFn<T, E, Q> = fn(deps: Deps<Q>, env: Env, msg: T) -> Result<Binary, E>;
 
     // closure types
+    pub type IbcClosure<T, R, E, Q> = Box<dyn Fn(DepsMut<Q>,Env, T) -> Result<R, E>>;
+
     pub type ContractClosure<T, C, E, Q> = Box<dyn Fn(DepsMut<Q>, Env, MessageInfo, T) -> Result<Response<C>, E>>;
     pub type PermissionedClosure<T, C, E, Q> = Box<dyn Fn(DepsMut<Q>, Env, T) -> Result<Response<C>, E>>;
     pub type ReplyClosure<C, E, Q> = Box<dyn Fn(DepsMut<Q>, Env, Reply) -> Result<Response<C>, E>>;
@@ -223,7 +196,6 @@
 /// [sudo]: Contract::sudo
 /// [reply]: Contract::reply
 /// [migrate]: Contract::migrate
->>>>>>> 5cfbfea9
 pub struct ContractWrapper<
     T1,
     T2,
@@ -245,27 +217,6 @@
     E11 = AnyError,
     E12 = AnyError,
 > where
-<<<<<<< HEAD
-    T1: DeserializeOwned + Debug,
-    T2: DeserializeOwned,
-    T3: DeserializeOwned,
-    T4: DeserializeOwned,
-    T6: DeserializeOwned,
-    E1: Display + Debug + Send + Sync + 'static,
-    E2: Display + Debug + Send + Sync + 'static,
-    E3: Display + Debug + Send + Sync + 'static,
-    E4: Display + Debug + Send + Sync + 'static,
-    E5: Display + Debug + Send + Sync + 'static,
-    E6: Display + Debug + Send + Sync + 'static,
-    E7: Display + Debug + Send + Sync + 'static,
-    E8: Display + Debug + Send + Sync + 'static,
-    E9: Display + Debug + Send + Sync + 'static,
-    E10: Display + Debug + Send + Sync + 'static,
-    E11: Display + Debug + Send + Sync + 'static,
-    E12: Display + Debug + Send + Sync + 'static,
-    C: CustomMsg,
-    Q: CustomQuery + DeserializeOwned + 'static,
-=======
     T1: DeserializeOwned, // Type of message passed to `execute` entry-point.
     T2: DeserializeOwned, // Type of message passed to `instantiate` entry-point.
     T3: DeserializeOwned, // Type of message passed to `query` entry-point.
@@ -277,9 +228,14 @@
     E4: Display + Debug + Send + Sync, // Type of error returned from `sudo` entry-point.
     E5: Display + Debug + Send + Sync, // Type of error returned from `reply` entry-point.
     E6: Display + Debug + Send + Sync, // Type of error returned from `migrate` entry-point.
-    C: CustomMsg,         // Type of custom message returned from all entry-points except `query`.
+    E7: Display + Debug + Send + Sync, // Type of error returned from `channel_open` entry-point.
+    E8: Display + Debug + Send + Sync, // Type of error returned from `channel_connect` entry-point.
+    E9: Display + Debug + Send + Sync, // Type of error returned from `channel_close` entry-point.
+    E10: Display + Debug + Send + Sync, // Type of error returned from `ibc_packet_receive` entry-point.
+    E11: Display + Debug + Send + Sync, // Type of error returned from `ibc_packet_ack` entry-point.
+    E12: Display + Debug + Send + Sync, // Type of error returned from `ibc_packet_timeout` entry-point.
+    C: CustomMsg, // Type of custom message returned from all entry-points except `query`.
     Q: CustomQuery + DeserializeOwned, // Type of custom query in querier passed as deps/deps_mut to all entry-points.
->>>>>>> 5cfbfea9
 {
     execute_fn: ContractClosure<T1, C, E1, Q>,
     instantiate_fn: ContractClosure<T2, C, E2, Q>,
@@ -288,13 +244,13 @@
     reply_fn: Option<ReplyClosure<C, E5, Q>>,
     migrate_fn: Option<PermissionedClosure<T6, C, E6, Q>>,
 
-    channel_open_fn: Option<IbcFn<IbcChannelOpenMsg, IbcChannelOpenResponse, E7, Q>>,
-    channel_connect_fn: Option<IbcFn<IbcChannelConnectMsg, IbcBasicResponse<C>, E8, Q>>,
-    channel_close_fn: Option<IbcFn<IbcChannelCloseMsg, IbcBasicResponse<C>, E9, Q>>,
-
-    ibc_packet_receive_fn: Option<IbcFn<IbcPacketReceiveMsg, IbcReceiveResponse<C>, E10, Q>>,
-    ibc_packet_ack_fn: Option<IbcFn<IbcPacketAckMsg, IbcBasicResponse<C>, E11, Q>>,
-    ibc_packet_timeout_fn: Option<IbcFn<IbcPacketTimeoutMsg, IbcBasicResponse<C>, E12, Q>>,
+    channel_open_fn: Option<IbcClosure<IbcChannelOpenMsg, IbcChannelOpenResponse, E7, Q>>,
+    channel_connect_fn: Option<IbcClosure<IbcChannelConnectMsg, IbcBasicResponse<C>, E8, Q>>,
+    channel_close_fn: Option<IbcClosure<IbcChannelCloseMsg, IbcBasicResponse<C>, E9, Q>>,
+
+    ibc_packet_receive_fn: Option<IbcClosure<IbcPacketReceiveMsg, IbcReceiveResponse<C>, E10, Q>>,
+    ibc_packet_ack_fn: Option<IbcClosure<IbcPacketAckMsg, IbcBasicResponse<C>, E11, Q>>,
+    ibc_packet_timeout_fn: Option<IbcClosure<IbcPacketTimeoutMsg, IbcBasicResponse<C>, E12, Q>>,
 }
 
 impl<T1, T2, T3, E1, E2, E3, C, Q> ContractWrapper<T1, T2, T3, E1, E2, E3, C, Q>
@@ -583,13 +539,13 @@
             reply_fn: self.reply_fn,
             migrate_fn: self.migrate_fn,
 
-            channel_open_fn: Some(channel_open_fn),
-            channel_connect_fn: Some(channel_connect_fn),
-            channel_close_fn: Some(channel_close_fn),
-
-            ibc_packet_receive_fn: Some(ibc_packet_receive_fn),
-            ibc_packet_ack_fn: Some(ibc_packet_ack_fn),
-            ibc_packet_timeout_fn: Some(ibc_packet_timeout_fn),
+            channel_open_fn: Some(Box::new(channel_open_fn)),
+            channel_connect_fn: Some(Box::new(channel_connect_fn)),
+            channel_close_fn: Some(Box::new(channel_close_fn)),
+
+            ibc_packet_receive_fn: Some(Box::new(ibc_packet_receive_fn)),
+            ibc_packet_ack_fn: Some(Box::new(ibc_packet_ack_fn)),
+            ibc_packet_timeout_fn: Some(Box::new(ibc_packet_timeout_fn)),
         }
     }
 }
@@ -704,27 +660,6 @@
 impl<T1, T2, T3, E1, E2, E3, C, T4, E4, E5, T6, E6, E7, E8, E9, E10, E11, E12, Q> Contract<C, Q>
     for ContractWrapper<T1, T2, T3, E1, E2, E3, C, Q, T4, E4, E5, T6, E6, E7, E8, E9, E10, E11, E12>
 where
-<<<<<<< HEAD
-    T1: DeserializeOwned + Debug + Clone,
-    T2: DeserializeOwned + Debug + Clone,
-    T3: DeserializeOwned + Debug + Clone,
-    T4: DeserializeOwned,
-    T6: DeserializeOwned,
-    E1: Display + Debug + Send + Sync + Error + 'static,
-    E2: Display + Debug + Send + Sync + Error + 'static,
-    E3: Display + Debug + Send + Sync + Error + 'static,
-    E4: Display + Debug + Send + Sync + 'static,
-    E5: Display + Debug + Send + Sync + 'static,
-    E6: Display + Debug + Send + Sync + 'static,
-    E7: Display + Debug + Send + Sync + 'static,
-    E8: Display + Debug + Send + Sync + 'static,
-    E9: Display + Debug + Send + Sync + 'static,
-    E10: Display + Debug + Send + Sync + 'static,
-    E11: Display + Debug + Send + Sync + 'static,
-    E12: Display + Debug + Send + Sync + 'static,
-    C: CustomMsg,
-    Q: CustomQuery + DeserializeOwned,
-=======
     T1: DeserializeOwned, // Type of message passed to `execute` entry-point.
     T2: DeserializeOwned, // Type of message passed to `instantiate` entry-point.
     T3: DeserializeOwned, // Type of message passed to `query` entry-point.
@@ -736,9 +671,14 @@
     E4: Display + Debug + Send + Sync + 'static, // Type of error returned from `sudo` entry-point.
     E5: Display + Debug + Send + Sync + 'static, // Type of error returned from `reply` entry-point.
     E6: Display + Debug + Send + Sync + 'static, // Type of error returned from `migrate` entry-point.
+    E7: Display + Debug + Send + Sync + 'static, // Type of error returned from `channel_open` entry-point.
+    E8: Display + Debug + Send + Sync + 'static, // Type of error returned from `channel_connect` entry-point.
+    E9: Display + Debug + Send + Sync + 'static, // Type of error returned from `channel_close` entry-point.
+    E10: Display + Debug + Send + Sync + 'static, // Type of error returned from `ibc_packet_receive` entry-point.
+    E11: Display + Debug + Send + Sync + 'static, // Type of error returned from `ibc_packet_ack` entry-point.
+    E12: Display + Debug + Send + Sync + 'static, // Type of error returned from `ibc_packet_timeout` entry-point.
     C: CustomMsg, // Type of custom message returned from all entry-points except `query`.
     Q: CustomQuery + DeserializeOwned, // Type of custom query in querier passed as deps/deps_mut to all entry-points.
->>>>>>> 5cfbfea9
 {
     /// Calls [execute] on wrapped [Contract] trait implementor.
     ///
