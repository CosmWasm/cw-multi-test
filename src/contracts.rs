--- conflicted
+++ resolved
@@ -10,20 +10,16 @@
 use std::fmt::{Debug, Display};
 use std::ops::Deref;
 
-<<<<<<< HEAD
 use cosmwasm_std::{
     IbcBasicResponse, IbcChannelCloseMsg, IbcChannelConnectMsg, IbcChannelOpenMsg,
     IbcChannelOpenResponse, IbcPacketAckMsg, IbcPacketReceiveMsg, IbcPacketTimeoutMsg,
     IbcReceiveResponse,
 };
 
-/// Interface to call into a `Contract`.
-=======
 /// Serves as the primary interface for interacting with contracts.
 ///
 /// It includes methods for executing, querying, and managing contract states,
 /// making it a fundamental trait for testing contracts.
->>>>>>> 299b412d
 pub trait Contract<T, Q = Empty>
 where
     T: CustomMsg,
@@ -59,6 +55,7 @@
     /// Evaluates contract's `migrate` entry-point.
     fn migrate(&self, deps: DepsMut<Q>, env: Env, msg: Vec<u8>) -> AnyResult<Response<T>>;
 
+    /// Executes the contract ibc_channel_open endpoint
     #[allow(unused)]
     fn ibc_channel_open(
         &self,
@@ -69,6 +66,7 @@
         bail!("No Ibc capabilities on this contract")
     }
 
+    /// Executes the contract ibc_channel_connect endpoint
     #[allow(unused)]
     fn ibc_channel_connect(
         &self,
@@ -79,6 +77,7 @@
         bail!("No Ibc capabilities on this contract")
     }
 
+    /// Executes the contract ibc_channel_close endpoint
     #[allow(unused)]
     fn ibc_channel_close(
         &self,
@@ -89,6 +88,7 @@
         bail!("No Ibc capabilities on this contract")
     }
 
+    /// Executes the contract ibc_packet_receive endpoint
     #[allow(unused)]
     fn ibc_packet_receive(
         &self,
@@ -99,6 +99,7 @@
         bail!("No Ibc capabilities on this contract")
     }
 
+    /// Executes the contract ibc_packet_acknowledge endpoint
     #[allow(unused)]
     fn ibc_packet_acknowledge(
         &self,
@@ -109,6 +110,7 @@
         bail!("No Ibc capabilities on this contract")
     }
 
+    /// Executes the contract ibc_packet_timeout endpoint
     #[allow(unused)]
     fn ibc_packet_timeout(
         &self,
@@ -169,17 +171,13 @@
     E4: Display + Debug + Send + Sync + 'static,
     E5: Display + Debug + Send + Sync + 'static,
     E6: Display + Debug + Send + Sync + 'static,
-<<<<<<< HEAD
     E7: Display + Debug + Send + Sync + 'static,
     E8: Display + Debug + Send + Sync + 'static,
     E9: Display + Debug + Send + Sync + 'static,
     E10: Display + Debug + Send + Sync + 'static,
     E11: Display + Debug + Send + Sync + 'static,
     E12: Display + Debug + Send + Sync + 'static,
-    C: Clone + Debug + PartialEq + JsonSchema,
-=======
     C: CustomMsg,
->>>>>>> 299b412d
     Q: CustomQuery + DeserializeOwned + 'static,
 {
     execute_fn: ContractClosure<T1, C, E1, Q>,
@@ -436,7 +434,7 @@
         }
     }
 
-    // Adding IBC endpoint capabilities
+    /// Adding IBC endpoint capabilities
     pub fn with_ibc<E7A, E8A, E9A, E10A, E11A, E12A>(
         self,
         channel_open_fn: IbcFn<IbcChannelOpenMsg, IbcChannelOpenResponse, E7A, Q>,
@@ -609,17 +607,13 @@
     E4: Display + Debug + Send + Sync + 'static,
     E5: Display + Debug + Send + Sync + 'static,
     E6: Display + Debug + Send + Sync + 'static,
-<<<<<<< HEAD
     E7: Display + Debug + Send + Sync + 'static,
     E8: Display + Debug + Send + Sync + 'static,
     E9: Display + Debug + Send + Sync + 'static,
     E10: Display + Debug + Send + Sync + 'static,
     E11: Display + Debug + Send + Sync + 'static,
     E12: Display + Debug + Send + Sync + 'static,
-    C: Clone + Debug + PartialEq + JsonSchema,
-=======
     C: CustomMsg,
->>>>>>> 299b412d
     Q: CustomQuery + DeserializeOwned,
 {
     fn execute(
