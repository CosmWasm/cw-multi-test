use crate::custom_handler::CachingCustomHandler;
use crate::error::{bail, AnyResult};
use crate::test_helpers::echo::EXECUTE_REPLY_BASE_ID;
use crate::test_helpers::{caller, echo, error, hackatom, payout, reflect, CustomHelperMsg};
use crate::transactions::{transactional, StorageTransaction};
use crate::wasm::ContractData;
use crate::{
    custom_app, next_block, no_init, App, AppResponse, Bank, CosmosRouter, Distribution, Executor,
    Module, Router, Staking, Wasm, WasmSudo,
};
use crate::{AppBuilder, IntoAddr};
use cosmwasm_std::testing::{mock_env, MockQuerier};
use cosmwasm_std::{
    coin, coins, from_json, to_json_binary, Addr, AllBalanceResponse, Api, Attribute, BankMsg,
    BankQuery, Binary, BlockInfo, Coin, CosmosMsg, CustomMsg, CustomQuery, Empty, Event,
    OverflowError, OverflowOperation, Querier, Reply, StdError, StdResult, Storage, SubMsg,
    WasmMsg,
};
use cw_storage_plus::Item;
use cw_utils::parse_instantiate_response_data;
use schemars::JsonSchema;
use serde::de::DeserializeOwned;
use serde::{Deserialize, Serialize};
use std::fmt::Debug;

/// Utility function that returns all balances for specified address.
fn get_balance<BankT, ApiT, StorageT, CustomT, WasmT>(
    app: &App<BankT, ApiT, StorageT, CustomT, WasmT>,
    addr: &Addr,
) -> Vec<Coin>
where
    CustomT::ExecT: CustomMsg + DeserializeOwned + 'static,
    CustomT::QueryT: CustomQuery + DeserializeOwned + 'static,
    WasmT: Wasm<CustomT::ExecT, CustomT::QueryT>,
    BankT: Bank,
    ApiT: Api,
    StorageT: Storage,
    CustomT: Module,
{
    app.wrap().query_all_balances(addr).unwrap()
}

fn query_router<BankT, CustomT, WasmT, StakingT, DistrT, IbcT, GovT, StargateT>(
    router: &Router<BankT, CustomT, WasmT, StakingT, DistrT, IbcT, GovT, StargateT>,
    api: &dyn Api,
    storage: &dyn Storage,
    rcpt: &Addr,
) -> Vec<Coin>
where
    CustomT::ExecT: CustomMsg,
    CustomT::QueryT: CustomQuery + DeserializeOwned,
    WasmT: Wasm<CustomT::ExecT, CustomT::QueryT>,
    BankT: Bank,
    CustomT: Module,
    StakingT: Staking,
    DistrT: Distribution,
{
    let query = BankQuery::AllBalances {
        address: rcpt.into(),
    };
    let block = mock_env().block;
    let querier: MockQuerier<CustomT::QueryT> = MockQuerier::new(&[]);
    let res = router
        .bank
        .query(api, storage, &querier, &block, query)
        .unwrap();
    let val: AllBalanceResponse = from_json(res).unwrap();
    val.amount
}

fn query_app<BankT, ApiT, StorageT, CustomT, WasmT, StakingT, DistrT>(
    app: &App<BankT, ApiT, StorageT, CustomT, WasmT, StakingT, DistrT>,
    rcpt: &Addr,
) -> Vec<Coin>
where
    CustomT::ExecT: CustomMsg + DeserializeOwned + 'static,
    CustomT::QueryT: CustomQuery + DeserializeOwned + 'static,
    WasmT: Wasm<CustomT::ExecT, CustomT::QueryT>,
    BankT: Bank,
    ApiT: Api,
    StorageT: Storage,
    CustomT: Module,
    StakingT: Staking,
    DistrT: Distribution,
{
    let query = BankQuery::AllBalances {
        address: rcpt.into(),
    }
    .into();
    let val: AllBalanceResponse = app.wrap().query(&query).unwrap();
    val.amount
}

#[test]
fn update_block() {
    let mut app = App::default();

    let BlockInfo { time, height, .. } = app.block_info();
    app.update_block(next_block);

    assert_eq!(time.plus_seconds(5), app.block_info().time);
    assert_eq!(height + 1, app.block_info().height);
}

#[test]
fn multi_level_bank_cache() {
    // set personal balance
    let owner = "owner".into_addr();
    let recipient = "recipient".into_addr();
    let init_funds = vec![coin(20, "btc"), coin(100, "eth")];

    let mut app = App::new(|router, _, storage| {
        router
            .bank
            .init_balance(storage, &owner, init_funds)
            .unwrap();
    });

    // cache 1 - send some tokens
    let mut cache = StorageTransaction::new(app.storage());
    let msg = BankMsg::Send {
        to_address: recipient.clone().into(),
        amount: coins(25, "eth"),
    };
    app.router()
        .execute(
            app.api(),
            &mut cache,
            &app.block_info(),
            owner.clone(),
            msg.into(),
        )
        .unwrap();

    // shows up in cache
    let cached_rcpt = query_router(app.router(), app.api(), &cache, &recipient);
    assert_eq!(coins(25, "eth"), cached_rcpt);
    let router_rcpt = query_app(&app, &recipient);
    assert_eq!(router_rcpt, vec![]);

    // now, second level cache
    transactional(&mut cache, |cache2, read| {
        let msg = BankMsg::Send {
            to_address: recipient.clone().into(),
            amount: coins(12, "eth"),
        };
        app.router()
            .execute(app.api(), cache2, &app.block_info(), owner, msg.into())
            .unwrap();

        // shows up in 2nd cache
        let cached_rcpt = query_router(app.router(), app.api(), read, &recipient);
        assert_eq!(coins(25, "eth"), cached_rcpt);
        let cached2_rcpt = query_router(app.router(), app.api(), cache2, &recipient);
        assert_eq!(coins(37, "eth"), cached2_rcpt);
        Ok(())
    })
    .unwrap();

    // apply first to router
    cache.prepare().commit(app.storage_mut());

    let committed = query_app(&app, &recipient);
    assert_eq!(coins(37, "eth"), committed);
}

#[test]
#[cfg(feature = "cosmwasm_1_2")]
fn duplicate_contract_code() {
    // set up the multi-test application
    let mut app = App::default();

    // store the original contract code
    let code_id = app.store_code(payout::contract());

    // duplicate previously stored contract code
    let dup_code_id = app.duplicate_code(code_id).unwrap();
    assert_ne!(code_id, dup_code_id);

    // query and compare code info of both contract_helpers
    let response = app.wrap().query_wasm_code_info(code_id).unwrap();
    let dup_response = app.wrap().query_wasm_code_info(dup_code_id).unwrap();
    assert_ne!(response.code_id, dup_response.code_id);
    assert_eq!(response.creator, dup_response.creator);
    assert_eq!(response.checksum, dup_response.checksum);
}

#[test]
fn send_tokens() {
    let owner = "owner".into_addr();
    let recipient = "receiver".into_addr();
    let init_funds = vec![coin(20, "btc"), coin(100, "eth")];
    let rcpt_funds = vec![coin(5, "btc")];

    let mut app = App::new(|router, _, storage| {
        // initialization moved to App construction
        router
            .bank
            .init_balance(storage, &owner, init_funds)
            .unwrap();
        router
            .bank
            .init_balance(storage, &recipient, rcpt_funds)
            .unwrap();
    });

    // send both tokens
    let to_send = vec![coin(30, "eth"), coin(5, "btc")];
    let msg: CosmosMsg = BankMsg::Send {
        to_address: recipient.clone().into(),
        amount: to_send,
    }
    .into();
    app.execute(owner.clone(), msg.clone()).unwrap();
    let rich = get_balance(&app, &owner);
    assert_eq!(vec![coin(15, "btc"), coin(70, "eth")], rich);
    let poor = get_balance(&app, &recipient);
    assert_eq!(vec![coin(10, "btc"), coin(30, "eth")], poor);

    // can send from other account (but funds will be deducted from sender)
    app.execute(recipient.clone(), msg).unwrap();

    // cannot send too much
    let msg = BankMsg::Send {
        to_address: recipient.into(),
        amount: coins(20, "btc"),
    }
    .into();
    app.execute(owner.clone(), msg).unwrap_err();

    let rich = get_balance(&app, &owner);
    assert_eq!(vec![coin(15, "btc"), coin(70, "eth")], rich);
}

#[test]
fn simple_contract() {
    // set personal balance
    let owner = "owner".into_addr();
    let init_funds = vec![coin(20, "btc"), coin(100, "eth")];

    let mut app = App::new(|router, _, storage| {
        router
            .bank
            .init_balance(storage, &owner, init_funds)
            .unwrap();
    });

    // set up contract
    let code_id = app.store_code(payout::contract());

    let msg = payout::InstantiateMessage {
        payout: coin(5, "eth"),
    };
    let contract_addr = app
        .instantiate_contract(
            code_id,
            owner.clone(),
            &msg,
            &coins(23, "eth"),
            "Payout",
            None,
        )
        .unwrap();

    let contract_data = app.contract_data(&contract_addr).unwrap();
    assert_eq!(
        contract_data,
        ContractData {
            code_id,
            creator: owner.clone(),
            admin: None,
            label: "Payout".to_owned(),
            created: app.block_info().height
        }
    );

    // sender funds deducted
    let sender = get_balance(&app, &owner);
    assert_eq!(sender, vec![coin(20, "btc"), coin(77, "eth")]);
    // get contract address, has funds
    let funds = get_balance(&app, &contract_addr);
    assert_eq!(funds, coins(23, "eth"));

    // create empty account
    let random = app.api().addr_make("random");
    let funds = get_balance(&app, &random);
    assert_eq!(funds, vec![]);

    // do one payout and see money coming in
    let res = app
        .execute_contract(random.clone(), contract_addr.clone(), &Empty {}, &[])
        .unwrap();
    assert_eq!(3, res.events.len());

    // the call to payout does emit this as well as custom attributes
    let payout_exec = &res.events[0];
    assert_eq!(payout_exec.ty.as_str(), "execute");
    assert_eq!(
        payout_exec.attributes,
        [("_contract_address", &contract_addr)]
    );

    // next is a custom wasm event
    let custom_attrs = res.custom_attrs(1);
    assert_eq!(custom_attrs, [("action", "payout")]);

    // then the transfer event
    let expected_transfer = Event::new("transfer")
        .add_attribute("recipient", random.to_string())
        .add_attribute("sender", &contract_addr)
        .add_attribute("amount", "5eth");
    assert_eq!(&expected_transfer, &res.events[2]);

    // random got cash
    let funds = get_balance(&app, &random);
    assert_eq!(funds, coins(5, "eth"));
    // contract lost it
    let funds = get_balance(&app, &contract_addr);
    assert_eq!(funds, coins(18, "eth"));
}

#[test]
fn reflect_success() {
    // set personal balance
    let owner = "owner".into_addr();
    let init_funds = vec![coin(20, "btc"), coin(100, "eth")];

    let mut app = custom_app::<CustomHelperMsg, Empty, _>(|router, _, storage| {
        router
            .bank
            .init_balance(storage, &owner, init_funds)
            .unwrap();
    });

    // set up payout contract
    let payout_id = app.store_code(payout::contract());

    let msg = payout::InstantiateMessage {
        payout: coin(5, "eth"),
    };
    let payout_addr = app
        .instantiate_contract(
            payout_id,
            owner.clone(),
            &msg,
            &coins(23, "eth"),
            "Payout",
            None,
        )
        .unwrap();

    // set up reflect contract
    let reflect_id = app.store_code(reflect::contract());

    let reflect_addr = app
        .instantiate_contract(reflect_id, owner, &Empty {}, &[], "Reflect", None)
        .unwrap();

    // reflect account is empty
    let funds = get_balance(&app, &reflect_addr);
    assert_eq!(funds, vec![]);
    // reflect count is 1
    let query_res: payout::CountResponse = app
        .wrap()
        .query_wasm_smart(&reflect_addr, &reflect::QueryMsg::Count {})
        .unwrap();
    assert_eq!(0, query_res.count);

    // reflecting payout message pays reflect contract
    let msg = SubMsg::new(WasmMsg::Execute {
        contract_addr: payout_addr.clone().into(),
        msg: b"{}".into(),
        funds: vec![],
    });
    let msgs = reflect::Message {
        messages: vec![msg],
    };
    let res = app
        .execute_contract(
            app.api().addr_make("random"),
            reflect_addr.clone(),
            &msgs,
            &[],
        )
        .unwrap();

    // ensure the attributes were relayed from the sub-message
    assert_eq!(4, res.events.len(), "{:?}", res.events);

    // reflect only returns standard wasm-execute event
    let ref_exec = &res.events[0];
    assert_eq!(ref_exec.ty.as_str(), "execute");
    assert_eq!(ref_exec.attributes, [("_contract_address", &reflect_addr)]);

    // the call to payout does emit this as well as custom attributes
    let payout_exec = &res.events[1];
    assert_eq!(payout_exec.ty.as_str(), "execute");
    assert_eq!(
        payout_exec.attributes,
        [("_contract_address", &payout_addr)]
    );

    let payout = &res.events[2];
    assert_eq!(payout.ty.as_str(), "wasm");
    assert_eq!(
        payout.attributes,
        [
            ("_contract_address", payout_addr.as_str()),
            ("action", "payout")
        ]
    );

    // final event is the transfer from bank
    let second = &res.events[3];
    assert_eq!(second.ty.as_str(), "transfer");
    assert_eq!(3, second.attributes.len());
    assert_eq!(second.attributes[0], ("recipient", &reflect_addr));
    assert_eq!(second.attributes[1], ("sender", &payout_addr));
    assert_eq!(second.attributes[2], ("amount", "5eth"));

    // ensure transfer was executed with reflect as sender
    let funds = get_balance(&app, &reflect_addr);
    assert_eq!(funds, coins(5, "eth"));

    // reflect count updated
    let query_res: payout::CountResponse = app
        .wrap()
        .query_wasm_smart(&reflect_addr, &reflect::QueryMsg::Count {})
        .unwrap();
    assert_eq!(1, query_res.count);
}

#[test]
fn reflect_error() {
    // set personal balance
    let owner = "owner".into_addr();
    let init_funds = vec![coin(20, "btc"), coin(100, "eth")];

    let mut app = custom_app::<CustomHelperMsg, Empty, _>(|router, _, storage| {
        router
            .bank
            .init_balance(storage, &owner, init_funds)
            .unwrap();
    });

    // set up reflect contract
    let reflect_id = app.store_code(reflect::contract());

    let reflect_addr = app
        .instantiate_contract(
            reflect_id,
            owner,
            &Empty {},
            &coins(40, "eth"),
            "Reflect",
            None,
        )
        .unwrap();

    // reflect has 40 eth
    let funds = get_balance(&app, &reflect_addr);
    assert_eq!(funds, coins(40, "eth"));
    let random = app.api().addr_make("random");

    // sending 7 eth works
    let msg = SubMsg::new(BankMsg::Send {
        to_address: random.clone().into(),
        amount: coins(7, "eth"),
    });
    let msgs = reflect::Message {
        messages: vec![msg],
    };
    let res = app
        .execute_contract(random.clone(), reflect_addr.clone(), &msgs, &[])
        .unwrap();
    // no wasm events as no attributes
    assert_eq!(2, res.events.len());
    // standard wasm-execute event
    let exec = &res.events[0];
    assert_eq!(exec.ty.as_str(), "execute");
    assert_eq!(exec.attributes, [("_contract_address", &reflect_addr)]);
    // only transfer event from bank
    let transfer = &res.events[1];
    assert_eq!(transfer.ty.as_str(), "transfer");

    // ensure random got paid
    let funds = get_balance(&app, &random);
    assert_eq!(funds, coins(7, "eth"));

    // reflect count should be updated to 1
    let query_res: payout::CountResponse = app
        .wrap()
        .query_wasm_smart(&reflect_addr, &reflect::QueryMsg::Count {})
        .unwrap();
    assert_eq!(1, query_res.count);

    // sending 8 eth, then 3 btc should fail both
    let msg = SubMsg::new(BankMsg::Send {
        to_address: random.clone().into(),
        amount: coins(8, "eth"),
    });
    let msg2 = SubMsg::new(BankMsg::Send {
        to_address: random.clone().into(),
        amount: coins(3, "btc"),
    });
    let msgs = reflect::Message {
        messages: vec![msg, msg2],
    };
    let err = app
        .execute_contract(random.clone(), reflect_addr.clone(), &msgs, &[])
        .unwrap_err();
    assert_eq!(
        StdError::overflow(OverflowError::new(OverflowOperation::Sub, 0, 3)),
        err.downcast().unwrap()
    );

    // first one should have been rolled-back on error (no second payment)
    let funds = get_balance(&app, &random);
    assert_eq!(funds, coins(7, "eth"));

    // failure should not update reflect count
    let query_res: payout::CountResponse = app
        .wrap()
        .query_wasm_smart(&reflect_addr, &reflect::QueryMsg::Count {})
        .unwrap();
    assert_eq!(1, query_res.count);
}

#[test]
fn sudo_works() {
    let owner = "owner".into_addr();
    let init_funds = vec![coin(100, "eth")];

    let mut app = App::new(|router, _, storage| {
        router
            .bank
            .init_balance(storage, &owner, init_funds)
            .unwrap();
    });

    let payout_id = app.store_code(payout::contract());

    let msg = payout::InstantiateMessage {
        payout: coin(5, "eth"),
    };
    let payout_addr = app
        .instantiate_contract(payout_id, owner, &msg, &coins(23, "eth"), "Payout", None)
        .unwrap();

    // count is 1
    let payout::CountResponse { count } = app
        .wrap()
        .query_wasm_smart(&payout_addr, &payout::QueryMsg::Count {})
        .unwrap();
    assert_eq!(1, count);

    // wasm_sudo call
    let msg = payout::SudoMsg { set_count: 25 };
    app.wasm_sudo(payout_addr.clone(), &msg).unwrap();

    // count is 25
    let payout::CountResponse { count } = app
        .wrap()
        .query_wasm_smart(&payout_addr, &payout::QueryMsg::Count {})
        .unwrap();
    assert_eq!(25, count);

    // we can do the same with sudo call
    let msg = payout::SudoMsg { set_count: 49 };
    let sudo_msg = WasmSudo {
        contract_addr: payout_addr.clone(),
        message: to_json_binary(&msg).unwrap(),
    };
    app.sudo(sudo_msg.into()).unwrap();

    let payout::CountResponse { count } = app
        .wrap()
        .query_wasm_smart(&payout_addr, &payout::QueryMsg::Count {})
        .unwrap();
    assert_eq!(49, count);
}

#[test]
fn reflect_sub_message_reply_works() {
    // set personal balance
    let owner = "owner".into_addr();
    let random = "random".into_addr();
    let init_funds = vec![coin(20, "btc"), coin(100, "eth")];

    let mut app = custom_app::<CustomHelperMsg, Empty, _>(|router, _, storage| {
        router
            .bank
            .init_balance(storage, &owner, init_funds)
            .unwrap();
    });

    // set up reflect contract
    let reflect_id = app.store_code(reflect::contract());

    let reflect_addr = app
        .instantiate_contract(
            reflect_id,
            owner,
            &Empty {},
            &coins(40, "eth"),
            "Reflect",
            None,
        )
        .unwrap();

    // no reply writen beforehand
    let query = reflect::QueryMsg::Reply { id: 123 };
    let res: StdResult<Reply> = app.wrap().query_wasm_smart(&reflect_addr, &query);
    res.unwrap_err();

    // reflect sends 7 eth, success
    let msg = SubMsg::reply_always(
        BankMsg::Send {
            to_address: random.clone().into(),
            amount: coins(7, "eth"),
        },
        123,
    );
    let msgs = reflect::Message {
        messages: vec![msg],
    };
    let res = app
        .execute_contract(random.clone(), reflect_addr.clone(), &msgs, &[])
        .unwrap();

    // expected events: execute, transfer, reply, custom wasm (set in reply)
    assert_eq!(4, res.events.len(), "{:?}", res.events);
    res.assert_event(&Event::new("execute").add_attribute("_contract_address", &reflect_addr));
    res.assert_event(&Event::new("transfer").add_attribute("amount", "7eth"));
    res.assert_event(
        &Event::new("reply")
            .add_attribute("_contract_address", reflect_addr.as_str())
            .add_attribute("mode", "handle_success"),
    );
    res.assert_event(&Event::new("wasm-custom").add_attribute("from", "reply"));

    // ensure success was written
    let res: Reply = app.wrap().query_wasm_smart(&reflect_addr, &query).unwrap();
    assert_eq!(res.id, 123);
    // validate the events written in the reply blob...should just be bank transfer
    let reply = res.result.unwrap();
    assert_eq!(1, reply.events.len());
    AppResponse::from(reply).assert_event(&Event::new("transfer").add_attribute("amount", "7eth"));

    // reflect sends 300 btc, failure, but error caught by sub-message (so shows success)
    let msg = SubMsg::reply_always(
        BankMsg::Send {
            to_address: random.clone().into(),
            amount: coins(300, "btc"),
        },
        456,
    );
    let msgs = reflect::Message {
        messages: vec![msg],
    };
    let _res = app
        .execute_contract(random, reflect_addr.clone(), &msgs, &[])
        .unwrap();

    // ensure error was written
    let query = reflect::QueryMsg::Reply { id: 456 };
    let res: Reply = app.wrap().query_wasm_smart(&reflect_addr, &query).unwrap();
    assert_eq!(res.id, 456);
    assert!(res.result.is_err());
    // TODO: check error?
}

#[test]
fn send_update_admin_works() {
    // The plan:
    // create a hackatom contract
    // check admin set properly
    // update admin succeeds if admin
    // update admin fails if not (new) admin
    // check admin set properly

    let mut app = App::default();

    let owner = app.api().addr_make("owner");
    let owner2 = app.api().addr_make("owner2");
    let beneficiary = app.api().addr_make("beneficiary");

    // create a hackatom contract with some funds
    let code_id = app.store_code(hackatom::contract());

    let contract = app
        .instantiate_contract(
            code_id,
            owner.clone(),
            &hackatom::InstantiateMsg {
                beneficiary: beneficiary.as_str().to_owned(),
            },
            &[],
            "Hackatom",
            Some(owner.to_string()),
        )
        .unwrap();

    // check admin set properly
    let info = app.contract_data(&contract).unwrap();
    assert_eq!(info.admin, Some(owner.clone()));

    // transfer admin permissions to owner2
    app.execute(
        owner.clone(),
        CosmosMsg::Wasm(WasmMsg::UpdateAdmin {
            contract_addr: contract.to_string(),
            admin: owner2.to_string(),
        }),
    )
    .unwrap();

    // check admin set properly
    let info = app.contract_data(&contract).unwrap();
    assert_eq!(info.admin, Some(owner2.clone()));

    // update admin fails if not owner2
    app.execute(
        owner.clone(),
        CosmosMsg::Wasm(WasmMsg::UpdateAdmin {
            contract_addr: contract.to_string(),
            admin: owner.to_string(),
        }),
    )
    .unwrap_err();

    // check admin still the same
    let info = app.contract_data(&contract).unwrap();
    assert_eq!(info.admin, Some(owner2));
}

#[test]
fn sent_wasm_migration_works() {
    // The plan:
    // create a hackatom contract with some funds
    // check admin set properly
    // check beneficiary set properly
    // migrate fails if not admin
    // migrate succeeds if admin
    // check beneficiary updated
    let owner = "owner".into_addr();
    let beneficiary = "beneficiary".into_addr();
    let init_funds = coins(30, "btc");

    let mut app = App::new(|router, _, storage| {
        router
            .bank
            .init_balance(storage, &owner, init_funds)
            .unwrap();
    });

    // create a hackatom contract with some funds
    let code_id = app.store_code(hackatom::contract());

    let contract = app
        .instantiate_contract(
            code_id,
            owner.clone(),
            &hackatom::InstantiateMsg {
                beneficiary: beneficiary.as_str().to_owned(),
            },
            &coins(20, "btc"),
            "Hackatom",
            Some(owner.to_string()),
        )
        .unwrap();

    // check admin set properly
    let info = app.contract_data(&contract).unwrap();
    assert_eq!(info.admin, Some(owner.clone()));
    // check beneficiary set properly
    let state: hackatom::InstantiateMsg = app
        .wrap()
        .query_wasm_smart(&contract, &hackatom::QueryMsg::Beneficiary {})
        .unwrap();
    assert_eq!(state.beneficiary, beneficiary);

    // migrate fails if not admin
    let random = app.api().addr_make("random");
    let migrate_msg = hackatom::MigrateMsg {
        new_guy: random.to_string(),
    };
    app.migrate_contract(beneficiary, contract.clone(), &migrate_msg, code_id)
        .unwrap_err();

    // migrate fails if unregistered code id
    app.migrate_contract(owner.clone(), contract.clone(), &migrate_msg, code_id + 7)
        .unwrap_err();

    // migrate succeeds when the stars align
    app.migrate_contract(owner, contract.clone(), &migrate_msg, code_id)
        .unwrap();

    // check beneficiary updated
    let state: hackatom::InstantiateMsg = app
        .wrap()
        .query_wasm_smart(&contract, &hackatom::QueryMsg::Beneficiary {})
        .unwrap();
    assert_eq!(state.beneficiary, random);
}

#[test]
fn sent_funds_properly_visible_on_execution() {
    // Testing if funds on contract are properly visible on contract.
    // Hackatom contract is initialized with 10btc. Then, the contract is executed, with
    // additional 20btc. Then beneficiary balance is checked - expected value is 30btc. 10btc
    // would mean that sending tokens with message is not visible for this very message, and
    // 20btc means, that only such just send funds are visible.
    let owner = "owner".into_addr();
    let beneficiary = "beneficiary".into_addr();
    let init_funds = coins(30, "btc");

    let mut app = App::new(|router, _, storage| {
        router
            .bank
            .init_balance(storage, &owner, init_funds)
            .unwrap();
    });

    let code_id = app.store_code(hackatom::contract());

    let contract = app
        .instantiate_contract(
            code_id,
            owner.clone(),
            &hackatom::InstantiateMsg {
                beneficiary: beneficiary.as_str().to_owned(),
            },
            &coins(10, "btc"),
            "Hackatom",
            None,
        )
        .unwrap();

    app.execute_contract(
        owner.clone(),
        contract.clone(),
        &Empty {},
        &coins(20, "btc"),
    )
    .unwrap();

    // Check balance of all accounts to ensure no tokens where burned or created, and they are
    // in correct places
    assert_eq!(get_balance(&app, &owner), &[]);
    assert_eq!(get_balance(&app, &contract), &[]);
    assert_eq!(get_balance(&app, &beneficiary), coins(30, "btc"));
}

/// Demonstrates that we can mint tokens and send from other accounts
/// via a custom module, as an example of ability to do privileged actions.
mod custom_handler {
    use super::*;
    use crate::{BankSudo, BasicAppBuilder};

    const LOTTERY: Item<Coin> = Item::new("lottery");
    const PITY: Item<Coin> = Item::new("pity");

    #[derive(Clone, Debug, PartialEq, JsonSchema, Serialize, Deserialize)]
    struct CustomLotteryMsg {
        // we mint LOTTERY tokens to this one
        lucky_winner: String,
        // we transfer PITY from lucky_winner to runner_up
        runner_up: String,
    }

    impl CustomMsg for CustomLotteryMsg {}

    struct CustomHandler {}

    impl Module for CustomHandler {
        type ExecT = CustomLotteryMsg;
        type QueryT = Empty;
        type SudoT = Empty;

        fn execute<ExecC, QueryC>(
            &self,
            api: &dyn Api,
            storage: &mut dyn Storage,
            router: &dyn CosmosRouter<ExecC = ExecC, QueryC = QueryC>,
            block: &BlockInfo,
            _sender: Addr,
            msg: Self::ExecT,
        ) -> AnyResult<AppResponse>
        where
            ExecC: CustomMsg + DeserializeOwned + 'static,
            QueryC: CustomQuery + DeserializeOwned + 'static,
        {
            let lottery = LOTTERY.load(storage)?;
            let pity = PITY.load(storage)?;

            // mint new tokens
            let mint = BankSudo::Mint {
                to_address: msg.lucky_winner.clone(),
                amount: vec![lottery],
            };
            router.sudo(api, storage, block, mint.into())?;

            // send from an arbitrary account (not the module)
            let transfer = BankMsg::Send {
                to_address: msg.runner_up,
                amount: vec![pity],
            };
            let rcpt = api.addr_validate(&msg.lucky_winner)?;
            router.execute(api, storage, block, rcpt, transfer.into())?;

            Ok(AppResponse::default())
        }

        fn query(
            &self,
            _api: &dyn Api,
            _storage: &dyn Storage,
            _querier: &dyn Querier,
            _block: &BlockInfo,
            _request: Self::QueryT,
        ) -> AnyResult<Binary> {
            bail!("query not implemented for CustomHandler")
        }

        fn sudo<ExecC, QueryC>(
            &self,
            _api: &dyn Api,
            _storage: &mut dyn Storage,
            _router: &dyn CosmosRouter<ExecC = ExecC, QueryC = QueryC>,
            _block: &BlockInfo,
            _msg: Self::SudoT,
        ) -> AnyResult<AppResponse>
        where
            ExecC: CustomMsg + DeserializeOwned + 'static,
            QueryC: CustomQuery + DeserializeOwned + 'static,
        {
            bail!("sudo not implemented for CustomHandler")
        }
    }

    impl CustomHandler {
        // this is a custom initialization method
        pub fn set_payout(
            &self,
            storage: &mut dyn Storage,
            lottery: Coin,
            pity: Coin,
        ) -> AnyResult<()> {
            LOTTERY.save(storage, &lottery)?;
            PITY.save(storage, &pity)?;
            Ok(())
        }
    }

    // let's call this custom handler
    #[test]
    fn dispatches_messages() {
        let winner = "winner".to_string();
        let second = "second".to_string();

        // payments. note 54321 - 12321 = 42000
        let denom = "tix";
        let lottery = coin(54321, denom);
        let bonus = coin(12321, denom);

        let mut app = BasicAppBuilder::<CustomLotteryMsg, Empty>::new_custom()
            .with_custom(CustomHandler {})
            .build(|router, _, storage| {
                router
                    .custom
                    .set_payout(storage, lottery.clone(), bonus.clone())
                    .unwrap();
            });

        // query that balances are empty
        let start = app.wrap().query_balance(&winner, denom).unwrap();
        assert_eq!(start, coin(0, denom));

        // trigger the custom module
        let msg = CosmosMsg::Custom(CustomLotteryMsg {
            lucky_winner: winner.clone(),
            runner_up: second.clone(),
        });
        app.execute(app.api().addr_make("anyone"), msg).unwrap();

        // see if coins were properly added
        let big_win = app.wrap().query_balance(&winner, denom).unwrap();
        assert_eq!(big_win, coin(42000, denom));
        let little_win = app.wrap().query_balance(&second, denom).unwrap();
        assert_eq!(little_win, bonus);
    }
}

mod reply_data_overwrite {
    use super::*;

    fn make_echo_submsg(
        contract: Addr,
        data: impl Into<Option<&'static str>>,
        sub_msg: Vec<SubMsg>,
        id: u64,
    ) -> SubMsg {
        let data = data.into().map(|s| s.to_owned());
        SubMsg::reply_always(
            CosmosMsg::Wasm(WasmMsg::Execute {
                contract_addr: contract.into(),
                msg: to_json_binary(&echo::Message {
                    data,
                    sub_msg,
                    ..echo::Message::default()
                })
                .unwrap(),
                funds: vec![],
            }),
            id,
        )
    }

    fn make_echo_submsg_no_reply(
        contract: Addr,
        data: impl Into<Option<&'static str>>,
        sub_msg: Vec<SubMsg>,
    ) -> SubMsg {
        let data = data.into().map(|s| s.to_owned());
        SubMsg::new(CosmosMsg::Wasm(WasmMsg::Execute {
            contract_addr: contract.into(),
            msg: to_json_binary(&echo::Message {
                data,
                sub_msg,
                ..echo::Message::default()
            })
            .unwrap(),
            funds: vec![],
        }))
    }

    #[test]
    fn no_submsg() {
        let mut app = App::default();

        let owner = app.api().addr_make("owner");

        let code_id = app.store_code(echo::contract());

        let contract = app
            .instantiate_contract(code_id, owner.clone(), &Empty {}, &[], "Echo", None)
            .unwrap();

        let response = app
            .execute_contract(
                owner,
                contract,
                &echo::Message::<Empty> {
                    data: Some("Data".to_owned()),
                    ..echo::Message::default()
                },
                &[],
            )
            .unwrap();

        assert_eq!(response.data, Some(b"Data".into()));
    }

    #[test]
    fn single_submsg() {
        let mut app = App::default();

        let owner = app.api().addr_make("owner");

        let code_id = app.store_code(echo::contract());

        let contract = app
            .instantiate_contract(code_id, owner.clone(), &Empty {}, &[], "Echo", None)
            .unwrap();

        let response = app
            .execute_contract(
                owner,
                contract.clone(),
                &echo::Message {
                    data: Some("First".to_owned()),
                    sub_msg: vec![make_echo_submsg(
                        contract,
                        "Second",
                        vec![],
                        EXECUTE_REPLY_BASE_ID,
                    )],
                    ..echo::Message::default()
                },
                &[],
            )
            .unwrap();

        assert_eq!(response.data, Some(b"Second".into()));
    }

    #[test]
    fn single_submsg_no_reply() {
        let mut app = App::default();

        let owner = app.api().addr_make("owner");

        let code_id = app.store_code(echo::contract());

        let contract = app
            .instantiate_contract(code_id, owner.clone(), &Empty {}, &[], "Echo", None)
            .unwrap();

        let response = app
            .execute_contract(
                owner,
                contract.clone(),
                &echo::Message {
                    data: Some("First".to_owned()),
                    sub_msg: vec![make_echo_submsg_no_reply(contract, "Second", vec![])],
                    ..echo::Message::default()
                },
                &[],
            )
            .unwrap();

        assert_eq!(response.data, Some(b"First".into()));
    }

    #[test]
    fn single_no_submsg_data() {
        let mut app = App::default();

        let owner = app.api().addr_make("owner");

        let code_id = app.store_code(echo::contract());

        let contract = app
            .instantiate_contract(code_id, owner.clone(), &Empty {}, &[], "Echo", None)
            .unwrap();

        let response = app
            .execute_contract(
                owner,
                contract.clone(),
                &echo::Message {
                    data: Some("First".to_owned()),
                    sub_msg: vec![make_echo_submsg(contract, None, vec![], 1)],
                    ..echo::Message::default()
                },
                &[],
            )
            .unwrap();

        assert_eq!(response.data, Some(b"First".into()));
    }

    #[test]
    fn single_no_top_level_data() {
        let mut app = App::default();

        let owner = app.api().addr_make("owner");

        let code_id = app.store_code(echo::contract());

        let contract = app
            .instantiate_contract(code_id, owner.clone(), &Empty {}, &[], "Echo", None)
            .unwrap();

        let response = app
            .execute_contract(
                owner,
                contract.clone(),
                &echo::Message {
                    sub_msg: vec![make_echo_submsg(
                        contract,
                        "Second",
                        vec![],
                        EXECUTE_REPLY_BASE_ID,
                    )],
                    ..echo::Message::default()
                },
                &[],
            )
            .unwrap();

        assert_eq!(response.data, Some(b"Second".into()));
    }

    #[test]
    fn single_submsg_reply_returns_none() {
        // set personal balance
        let owner = "owner".into_addr();
        let init_funds = coins(100, "tgd");

        let mut app = custom_app::<CustomHelperMsg, Empty, _>(|router, _, storage| {
            router
                .bank
                .init_balance(storage, &owner, init_funds)
                .unwrap();
        });

        // set up reflect contract
        let reflect_id = app.store_code(reflect::contract());

        let reflect_addr = app
            .instantiate_contract(reflect_id, owner.clone(), &Empty {}, &[], "Reflect", None)
            .unwrap();

        // set up echo contract
        let echo_id = app.store_code(echo::custom_contract());

        let echo_addr = app
            .instantiate_contract(echo_id, owner.clone(), &Empty {}, &[], "Echo", None)
            .unwrap();

        // reflect will call echo and then echo will set the data
        // top-level app will not display the data
        let echo_msg = echo::Message::<Empty> {
            data: Some("my echo".into()),
            events: vec![Event::new("echo").add_attribute("called", "true")],
            ..echo::Message::default()
        };
        let reflect_msg = reflect::Message {
            messages: vec![SubMsg::new(WasmMsg::Execute {
                contract_addr: echo_addr.to_string(),
                msg: to_json_binary(&echo_msg).unwrap(),
                funds: vec![],
            })],
        };

        let res = app
            .execute_contract(owner, reflect_addr.clone(), &reflect_msg, &[])
            .unwrap();

        // ensure data is empty
        assert_eq!(res.data, None);
        // ensure expected events
        assert_eq!(res.events.len(), 3, "{:?}", res.events);
        res.assert_event(&Event::new("execute").add_attribute("_contract_address", &reflect_addr));
        res.assert_event(&Event::new("execute").add_attribute("_contract_address", &echo_addr));
        res.assert_event(&Event::new("wasm-echo"));
    }

    #[test]
    fn multiple_submsg() {
        let mut app = App::default();

        let owner = app.api().addr_make("owner");

        let code_id = app.store_code(echo::contract());

        let contract = app
            .instantiate_contract(code_id, owner.clone(), &Empty {}, &[], "Echo", None)
            .unwrap();

        let response = app
            .execute_contract(
                owner,
                contract.clone(),
                &echo::Message {
                    data: Some("Orig".to_owned()),
                    sub_msg: vec![
                        make_echo_submsg(contract.clone(), None, vec![], EXECUTE_REPLY_BASE_ID + 1),
                        make_echo_submsg(
                            contract.clone(),
                            "First",
                            vec![],
                            EXECUTE_REPLY_BASE_ID + 2,
                        ),
                        make_echo_submsg(
                            contract.clone(),
                            "Second",
                            vec![],
                            EXECUTE_REPLY_BASE_ID + 3,
                        ),
                        make_echo_submsg(contract, None, vec![], EXECUTE_REPLY_BASE_ID + 4),
                    ],
                    ..echo::Message::default()
                },
                &[],
            )
            .unwrap();

        assert_eq!(response.data, Some(b"Second".into()));
    }

    #[test]
    fn multiple_submsg_no_reply() {
        let mut app = App::default();

        let owner = app.api().addr_make("owner");

        let code_id = app.store_code(echo::contract());

        let contract = app
            .instantiate_contract(code_id, owner.clone(), &Empty {}, &[], "Echo", None)
            .unwrap();

        let response = app
            .execute_contract(
                owner,
                contract.clone(),
                &echo::Message {
                    data: Some("Orig".to_owned()),
                    sub_msg: vec![
                        make_echo_submsg_no_reply(contract.clone(), None, vec![]),
                        make_echo_submsg_no_reply(contract.clone(), "First", vec![]),
                        make_echo_submsg_no_reply(contract.clone(), "Second", vec![]),
                        make_echo_submsg_no_reply(contract, None, vec![]),
                    ],
                    ..echo::Message::default()
                },
                &[],
            )
            .unwrap();

        assert_eq!(response.data, Some(b"Orig".into()));
    }

    #[test]
    fn multiple_submsg_mixed() {
        let mut app = App::default();

        let owner = app.api().addr_make("owner");

        let code_id = app.store_code(echo::contract());

        let contract = app
            .instantiate_contract(code_id, owner.clone(), &Empty {}, &[], "Echo", None)
            .unwrap();

        let response = app
            .execute_contract(
                owner,
                contract.clone(),
                &echo::Message {
                    sub_msg: vec![
                        make_echo_submsg(contract.clone(), None, vec![], EXECUTE_REPLY_BASE_ID + 1),
                        make_echo_submsg_no_reply(contract.clone(), "Hidden", vec![]),
                        make_echo_submsg(
                            contract.clone(),
                            "Shown",
                            vec![],
                            EXECUTE_REPLY_BASE_ID + 2,
                        ),
                        make_echo_submsg(contract.clone(), None, vec![], EXECUTE_REPLY_BASE_ID + 3),
                        make_echo_submsg_no_reply(contract, "Lost", vec![]),
                    ],
                    ..echo::Message::default()
                },
                &[],
            )
            .unwrap();

        assert_eq!(response.data, Some(b"Shown".into()));
    }

    #[test]
    fn nested_submsg() {
        let mut app = App::default();

        let owner = app.api().addr_make("owner");

        let code_id = app.store_code(echo::contract());

        let contract = app
            .instantiate_contract(code_id, owner.clone(), &Empty {}, &[], "Echo", None)
            .unwrap();

        let response = app
            .execute_contract(
                owner,
                contract.clone(),
                &echo::Message {
                    data: Some("Orig".to_owned()),
                    sub_msg: vec![make_echo_submsg(
                        contract.clone(),
                        None,
                        vec![make_echo_submsg(
                            contract.clone(),
                            "First",
                            vec![make_echo_submsg(
                                contract.clone(),
                                "Second",
                                vec![make_echo_submsg(
                                    contract,
                                    None,
                                    vec![],
                                    EXECUTE_REPLY_BASE_ID + 4,
                                )],
                                EXECUTE_REPLY_BASE_ID + 3,
                            )],
                            EXECUTE_REPLY_BASE_ID + 2,
                        )],
                        EXECUTE_REPLY_BASE_ID + 1,
                    )],
                    ..echo::Message::default()
                },
                &[],
            )
            .unwrap();

        assert_eq!(response.data, Some(b"Second".into()));
    }
}

mod response_validation {
    use super::*;
    use crate::error::Error;

    #[test]
    fn empty_attribute_key() {
        let mut app = App::default();

        let owner = app.api().addr_make("owner");

        let code_id = app.store_code(echo::contract());

        let contract = app
            .instantiate_contract(code_id, owner.clone(), &Empty {}, &[], "Echo", None)
            .unwrap();

        let err = app
            .execute_contract(
                owner,
                contract,
                &echo::Message::<Empty> {
                    data: None,
                    attributes: vec![
                        Attribute::new("   ", "value"),
                        Attribute::new("proper", "proper_val"),
                    ],
                    ..echo::Message::default()
                },
                &[],
            )
            .unwrap_err();

        assert_eq!(Error::empty_attribute_key("value"), err.downcast().unwrap(),);
    }

    #[test]
    fn empty_attribute_value() {
        let mut app = App::default();

        let owner = app.api().addr_make("owner");

        let code_id = app.store_code(echo::contract());

        let contract = app
            .instantiate_contract(code_id, owner.clone(), &Empty {}, &[], "Echo", None)
            .unwrap();

        let err = app
            .execute_contract(
                owner,
                contract,
                &echo::Message::<Empty> {
                    data: None,
                    attributes: vec![
                        Attribute::new("key", "   "),
                        Attribute::new("proper", "proper_val"),
                    ],
                    ..echo::Message::default()
                },
                &[],
            )
            .unwrap_err();

        assert_eq!(Error::empty_attribute_value("key"), err.downcast().unwrap());
    }

    #[test]
    fn empty_event_attribute_key() {
        let mut app = App::default();

        let owner = app.api().addr_make("owner");

        let code_id = app.store_code(echo::contract());

        let contract = app
            .instantiate_contract(code_id, owner.clone(), &Empty {}, &[], "Echo", None)
            .unwrap();

        let err = app
            .execute_contract(
                owner,
                contract,
                &echo::Message::<Empty> {
                    data: None,
                    events: vec![Event::new("event")
                        .add_attribute("   ", "value")
                        .add_attribute("proper", "proper_val")],
                    ..echo::Message::default()
                },
                &[],
            )
            .unwrap_err();

        assert_eq!(Error::empty_attribute_key("value"), err.downcast().unwrap());
    }

    #[test]
    fn empty_event_attribute_value() {
        let mut app = App::default();

        let owner = app.api().addr_make("owner");

        let code_id = app.store_code(echo::contract());

        let contract = app
            .instantiate_contract(code_id, owner.clone(), &Empty {}, &[], "Echo", None)
            .unwrap();

        let err = app
            .execute_contract(
                owner,
                contract,
                &echo::Message::<Empty> {
                    data: None,
                    events: vec![Event::new("event")
                        .add_attribute("key", "   ")
                        .add_attribute("proper", "proper_val")],
                    ..echo::Message::default()
                },
                &[],
            )
            .unwrap_err();

        assert_eq!(Error::empty_attribute_value("key"), err.downcast().unwrap());
    }

    #[test]
    fn too_short_event_type() {
        let mut app = App::default();

        let owner = app.api().addr_make("owner");

        let code_id = app.store_code(echo::contract());

        let contract = app
            .instantiate_contract(code_id, owner.clone(), &Empty {}, &[], "Echo", None)
            .unwrap();

        let err = app
            .execute_contract(
                owner,
                contract,
                &echo::Message::<Empty> {
                    data: None,
                    events: vec![Event::new(" e "), Event::new("event")],
                    ..echo::Message::default()
                },
                &[],
            )
            .unwrap_err();

        assert_eq!(Error::event_type_too_short("e"), err.downcast().unwrap());
    }
}

mod contract_instantiation {

    #[test]
    #[cfg(feature = "cosmwasm_1_2")]
    fn instantiate2_works() {
        use super::*;

        // prepare the application
        let mut app = App::default();

        let sender_addr = app.api().addr_make("sender");
        let creator_addr = app.api().addr_make("creator");

        // store contract's code
        let code_id = app.store_code_with_creator(creator_addr, echo::contract());

        // initialize the contract
        let init_msg = to_json_binary(&Empty {}).unwrap();
        let salt = cosmwasm_std::HexBinary::from_hex("010203040506").unwrap();
        let msg = WasmMsg::Instantiate2 {
            admin: None,
            code_id,
            msg: init_msg,
            funds: vec![],
            label: "label".into(),
            salt: salt.clone().into(),
        };
        let res = app.execute(sender_addr.clone(), msg.into()).unwrap();

        // assert a proper instantiate result
        let parsed = parse_instantiate_response_data(res.data.unwrap().as_slice()).unwrap();
        assert!(parsed.data.is_none());

        // assert contract's address is exactly the predicted one,
        // in default address generator, this is like `contract` + salt in hex
<<<<<<< HEAD
        assert_eq!(parsed.contract_address, "contract/sender/010203040506");
=======
        assert_eq!(
            parsed.contract_address.as_str(),
            format!(
                "contract{}{}",
                app.api().addr_canonicalize(sender_addr.as_str()).unwrap(),
                salt.to_hex()
            )
        );
>>>>>>> 5cfbfea9
    }
}

mod wasm_queries {

    #[test]
    #[cfg(feature = "cosmwasm_1_2")]
    fn query_existing_code_info() {
        use super::*;
        let mut app = App::default();
        let creator_addr = app.api().addr_make("creator");
        let code_id = app.store_code_with_creator(creator_addr.clone(), echo::contract());
        let code_info_response = app.wrap().query_wasm_code_info(code_id).unwrap();
        assert_eq!(code_id, code_info_response.code_id);
        assert_eq!(creator_addr.as_str(), code_info_response.creator.as_str());
        assert!(!code_info_response.checksum.is_empty());
    }

    #[test]
    #[cfg(feature = "cosmwasm_1_2")]
    fn query_non_existing_code_info() {
        use super::*;
        let app = App::default();
        assert_eq!(
            "Generic error: Querier contract error: code id: invalid",
            app.wrap().query_wasm_code_info(0).unwrap_err().to_string()
        );
        assert_eq!(
            "Generic error: Querier contract error: code id 1: no such code",
            app.wrap().query_wasm_code_info(1).unwrap_err().to_string()
        );
    }
}

mod custom_messages {
    use super::*;

    #[test]
    fn triggering_custom_msg() {
        let custom_handler = CachingCustomHandler::<CustomHelperMsg, Empty>::new();
        let custom_handler_state = custom_handler.state();

        let mut app = AppBuilder::new_custom()
            .with_custom(custom_handler)
            .build(no_init);

        let sender = app.api().addr_validate("sender").unwrap();
        let owner = app.api().addr_validate("owner").unwrap();

        let contract_id = app.store_code(echo::custom_contract());

        let contract = app
            .instantiate_contract(contract_id, owner, &Empty {}, &[], "Echo", None)
            .unwrap();

        app.execute_contract(
            sender,
            contract,
            &echo::Message {
                sub_msg: vec![SubMsg::new(CosmosMsg::Custom(CustomHelperMsg::SetAge {
                    age: 20,
                }))],
                ..Default::default()
            },
            &[],
        )
        .unwrap();

        assert_eq!(
            custom_handler_state.execs().to_owned(),
            vec![CustomHelperMsg::SetAge { age: 20 }]
        );

        assert!(custom_handler_state.queries().is_empty());
    }
}

mod protobuf_wrapped_data {
    use super::*;
    use crate::BasicApp;

    #[test]
    fn instantiate_wrapped_properly() {
        // set personal balance
        let owner = "owner".into_addr();
        let init_funds = vec![coin(20, "btc")];

        let mut app = custom_app::<CustomHelperMsg, Empty, _>(|router, _, storage| {
            router
                .bank
                .init_balance(storage, &owner, init_funds)
                .unwrap();
        });

        // set up reflect contract
        let code_id = app.store_code(reflect::contract());

        let init_msg = to_json_binary(&Empty {}).unwrap();
        let msg = WasmMsg::Instantiate {
            admin: None,
            code_id,
            msg: init_msg,
            funds: vec![],
            label: "label".into(),
        };
        let res = app.execute(owner, msg.into()).unwrap();

        // assert we have a proper instantiate result
        let parsed = parse_instantiate_response_data(res.data.unwrap().as_slice()).unwrap();
        assert!(parsed.data.is_none());
        // check the address is right

        let count: payout::CountResponse = app
            .wrap()
            .query_wasm_smart(&parsed.contract_address, &reflect::QueryMsg::Count {})
            .unwrap();
        assert_eq!(count.count, 0);
    }

    #[test]
    fn instantiate_with_data_works() {
        let mut app = BasicApp::new(no_init);

        let owner = app.api().addr_make("owner");

        // set up echo contract
        let code_id = app.store_code(echo::contract());

        let msg = echo::InitMessage::<Empty> {
            data: Some("food".into()),
            sub_msg: None,
        };
        let init_msg = to_json_binary(&msg).unwrap();
        let msg = WasmMsg::Instantiate {
            admin: None,
            code_id,
            msg: init_msg,
            funds: vec![],
            label: "label".into(),
        };
        let res = app.execute(owner, msg.into()).unwrap();

        // assert we have a proper instantiate result
        let parsed = parse_instantiate_response_data(res.data.unwrap().as_slice()).unwrap();
        assert!(parsed.data.is_some());
        assert_eq!(parsed.data.unwrap(), Binary::from(b"food"));
        assert!(!parsed.contract_address.is_empty());
    }

    #[test]
    fn instantiate_with_reply_works() {
        let mut app = BasicApp::new(no_init);

        let owner = app.api().addr_make("owner");

        // set up echo contract
        let code_id = app.store_code(echo::contract());

        let msg = echo::InitMessage::<Empty> {
            data: Some("food".into()),
            ..Default::default()
        };
        let addr1 = app
            .instantiate_contract(code_id, owner.clone(), &msg, &[], "first", None)
            .unwrap();

        // another echo contract
        let msg = echo::Message::<Empty> {
            data: Some("Passed to contract instantiation, returned as reply, and then returned as response".into()),
            ..Default::default()
        };
        let sub_msg = SubMsg::reply_on_success(
            WasmMsg::Execute {
                contract_addr: addr1.to_string(),
                msg: to_json_binary(&msg).unwrap(),
                funds: vec![],
            },
            EXECUTE_REPLY_BASE_ID,
        );
        let init_msg = echo::InitMessage::<Empty> {
            data: Some("Overwrite me".into()),
            sub_msg: Some(vec![sub_msg]),
        };
        let init_msg = to_json_binary(&init_msg).unwrap();
        let msg = WasmMsg::Instantiate {
            admin: None,
            code_id,
            msg: init_msg,
            funds: vec![],
            label: "label".into(),
        };
        let res = app.execute(owner, msg.into()).unwrap();

        // assert we have a proper instantiate result
        let parsed = parse_instantiate_response_data(res.data.unwrap().as_slice()).unwrap();
        assert!(parsed.data.is_some());
        // Result is from the reply, not the original one
        assert_eq!(parsed.data.unwrap(), Binary::from(b"Passed to contract instantiation, returned as reply, and then returned as response"));
        assert!(!parsed.contract_address.is_empty());
        assert_ne!(parsed.contract_address, addr1.to_string());
    }

    #[test]
    fn execute_wrapped_properly() {
        let mut app = BasicApp::new(no_init);

        let owner = app.api().addr_make("owner");

        // set up reflect contract
        let code_id = app.store_code(echo::contract());

        let echo_addr = app
            .instantiate_contract(code_id, owner.clone(), &Empty {}, &[], "label", None)
            .unwrap();

        // ensure the execute has the same wrapper as it should
        let msg = echo::Message::<Empty> {
            data: Some("hello".into()),
            ..echo::Message::default()
        };
        // execute_contract now decodes a protobuf wrapper, so we get the top-level response
        let exec_res = app.execute_contract(owner, echo_addr, &msg, &[]).unwrap();
        assert_eq!(exec_res.data, Some(Binary::from(b"hello")));
    }
}

mod errors {
    use super::*;

    #[test]
    fn simple_instantiation() {
        let mut app = App::default();

        let owner = app.api().addr_make("owner");

        // set up contract
        let code_id = app.store_code(error::contract(false));

        let msg = Empty {};
        let err = app
            .instantiate_contract(code_id, owner, &msg, &[], "error", None)
            .unwrap_err();

        // we should be able to retrieve the original error by downcasting
        let source: &StdError = err.downcast_ref().unwrap();
        if let StdError::GenericErr { msg } = source {
            assert_eq!(msg, "Init failed");
        } else {
            panic!("wrong StdError variant");
        }

        // We're expecting exactly 2 nested error types
        // (the original error, WasmMsg context)
        assert_eq!(err.chain().count(), 2);
    }

    #[test]
    fn simple_call() {
        let mut app = App::default();

        let owner = app.api().addr_make("owner");

        // set up contract
        let code_id = app.store_code(error::contract(true));

        let msg = Empty {};
        let contract_addr = app
            .instantiate_contract(code_id, owner, &msg, &[], "error", None)
            .unwrap();

        // execute should error
        let err = app
            .execute_contract(app.api().addr_make("random"), contract_addr, &msg, &[])
            .unwrap_err();

        // we should be able to retrieve the original error by downcasting
        let source: &StdError = err.downcast_ref().unwrap();
        if let StdError::GenericErr { msg } = source {
            assert_eq!(msg, "Handle failed");
        } else {
            panic!("wrong StdError variant");
        }

        // We're expecting exactly 2 nested error types
        // (the original error, WasmMsg context)
        assert_eq!(err.chain().count(), 2);
    }

    #[test]
    fn nested_call() {
        let mut app = App::default();

        let owner = app.api().addr_make("owner");

        let error_code_id = app.store_code(error::contract(true));
        let caller_code_id = app.store_code(caller::contract());

        // set up contract_helpers
        let msg = Empty {};
        let caller_addr = app
            .instantiate_contract(caller_code_id, owner.clone(), &msg, &[], "caller", None)
            .unwrap();
        let error_addr = app
            .instantiate_contract(error_code_id, owner, &msg, &[], "error", None)
            .unwrap();

        // execute should error
        let msg = WasmMsg::Execute {
            contract_addr: error_addr.into(),
            msg: to_json_binary(&Empty {}).unwrap(),
            funds: vec![],
        };
        let err = app
            .execute_contract(app.api().addr_make("random"), caller_addr, &msg, &[])
            .unwrap_err();

        // we can downcast to get the original error
        let source: &StdError = err.downcast_ref().unwrap();
        if let StdError::GenericErr { msg } = source {
            assert_eq!(msg, "Handle failed");
        } else {
            panic!("wrong StdError variant");
        }

        // We're expecting exactly 3 nested error types
        // (the original error, 2 WasmMsg contexts)
        assert_eq!(err.chain().count(), 3);
    }

    #[test]
    fn double_nested_call() {
        let mut app = App::default();
        let owner = app.api().addr_make("owner");

        let error_code_id = app.store_code(error::contract(true));
        let caller_code_id = app.store_code(caller::contract());

        // set up contract_helpers
        let msg = Empty {};
        let caller_addr1 = app
            .instantiate_contract(caller_code_id, owner.clone(), &msg, &[], "caller", None)
            .unwrap();
        let caller_addr2 = app
            .instantiate_contract(caller_code_id, owner.clone(), &msg, &[], "caller", None)
            .unwrap();
        let error_addr = app
            .instantiate_contract(error_code_id, owner, &msg, &[], "error", None)
            .unwrap();

        // caller1 calls caller2, caller2 calls error
        let msg = WasmMsg::Execute {
            contract_addr: caller_addr2.into(),
            msg: to_json_binary(&WasmMsg::Execute {
                contract_addr: error_addr.into(),
                msg: to_json_binary(&Empty {}).unwrap(),
                funds: vec![],
            })
            .unwrap(),
            funds: vec![],
        };
        let err = app
            .execute_contract(app.api().addr_make("random"), caller_addr1, &msg, &[])
            .unwrap_err();

        // uncomment to have the test fail and see how the error stringifies
        // panic!("{:?}", err);

        // we can downcast to get the original error
        let source: &StdError = err.downcast_ref().unwrap();
        if let StdError::GenericErr { msg } = source {
            assert_eq!(msg, "Handle failed");
        } else {
            panic!("wrong StdError variant");
        }

        // We're expecting exactly 4 nested error types
        // (the original error, 3 WasmMsg contexts)
        assert_eq!(err.chain().count(), 4);
    }
}

mod api {
    use super::*;

    #[test]
    fn api_addr_validate_should_work() {
        let app = App::default();
        let addr = app.api().addr_validate("creator").unwrap();
        assert_eq!(addr.to_string(), "creator");
    }

    #[test]
    #[cfg(not(feature = "cosmwasm_1_5"))]
    fn api_addr_canonicalize_should_work() {
        let app = App::default();
        let canonical = app.api().addr_canonicalize("creator").unwrap();
        assert_eq!(canonical.to_string(), "0000000000000000000000000000726F0000000000000000000000000000000000000000006572000000000000000000000000000000000000000000610000000000000000000000000000000000000000006374000000000000");
    }

    #[test]
    fn api_addr_humanize_should_work() {
        let app = App::default();
        let canonical = app.api().addr_canonicalize("creator").unwrap();
        assert_eq!(app.api().addr_humanize(&canonical).unwrap(), "creator");
    }
}<|MERGE_RESOLUTION|>--- conflicted
+++ resolved
@@ -1591,9 +1591,6 @@
 
         // assert contract's address is exactly the predicted one,
         // in default address generator, this is like `contract` + salt in hex
-<<<<<<< HEAD
-        assert_eq!(parsed.contract_address, "contract/sender/010203040506");
-=======
         assert_eq!(
             parsed.contract_address.as_str(),
             format!(
@@ -1602,7 +1599,6 @@
                 salt.to_hex()
             )
         );
->>>>>>> 5cfbfea9
     }
 }
 
