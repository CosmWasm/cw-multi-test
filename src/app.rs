--- conflicted
+++ resolved
@@ -737,12 +737,8 @@
             QueryRequest::Custom(req) => self.custom.query(api, storage, &querier, block, req),
             #[cfg(feature = "staking")]
             QueryRequest::Staking(req) => self.staking.query(api, storage, &querier, block, req),
-<<<<<<< HEAD
+            #[cfg(feature = "stargate")]
             QueryRequest::Ibc(req) => self.ibc.query(api, storage, &querier, block, req.into()),
-=======
-            #[cfg(feature = "stargate")]
-            QueryRequest::Ibc(req) => self.ibc.query(api, storage, &querier, block, req),
->>>>>>> 9bf00a53
             #[allow(deprecated)]
             #[cfg(feature = "stargate")]
             QueryRequest::Stargate { path, data } => self
@@ -766,9 +762,8 @@
             SudoMsg::Bank(msg) => self.bank.sudo(api, storage, self, block, msg),
             #[cfg(feature = "staking")]
             SudoMsg::Staking(msg) => self.staking.sudo(api, storage, self, block, msg),
-<<<<<<< HEAD
-            SudoMsg::Custom(_) => unimplemented!(),
             SudoMsg::Ibc(msg) => self.ibc.sudo(api, storage, self, block, msg),
+            _ => unimplemented!(),
         }
     }
 
@@ -858,9 +853,6 @@
                     .ibc_packet_timeout(api, contract_addr, storage, self, block, m)
                     .map(Into::into),
             },
-=======
-            _ => unimplemented!(),
->>>>>>> 9bf00a53
         }
     }
 }
