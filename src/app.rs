--- conflicted
+++ resolved
@@ -14,11 +14,7 @@
 use crate::staking::{Distribution, DistributionKeeper, StakeKeeper, Staking, StakingSudo};
 use crate::transactions::transactional;
 use crate::wasm::{ContractData, Wasm, WasmKeeper, WasmSudo};
-<<<<<<< HEAD
-use crate::{AppBuilder, GovFailingModule};
-=======
-use crate::{AppBuilder, GovFailingModule, IbcFailingModule, Stargate, StargateFailing};
->>>>>>> b0643e98
+use crate::{AppBuilder, GovFailingModule, Stargate, StargateFailing};
 use cosmwasm_std::testing::{MockApi, MockStorage};
 use cosmwasm_std::{
     from_json, to_json_binary, Addr, Api, Binary, BlockInfo, ContractResult, CosmosMsg, CustomMsg,
@@ -732,20 +728,12 @@
             QueryRequest::Bank(req) => self.bank.query(api, storage, &querier, block, req),
             QueryRequest::Custom(req) => self.custom.query(api, storage, &querier, block, req),
             QueryRequest::Staking(req) => self.staking.query(api, storage, &querier, block, req),
-<<<<<<< HEAD
             QueryRequest::Ibc(req) => self.ibc.query(api, storage, &querier, block, req.into()),
-            QueryRequest::Stargate { path, data } => {
-                self.stargate
-                    .query(api, storage, &querier, block, StargateQuery { path, data })
-            }
-=======
-            QueryRequest::Ibc(req) => self.ibc.query(api, storage, &querier, block, req),
             #[allow(deprecated)]
             QueryRequest::Stargate { path, data } => self
                 .stargate
                 .query_stargate(api, storage, &querier, block, path, data),
             QueryRequest::Grpc(req) => self.stargate.query_grpc(api, storage, &querier, block, req),
->>>>>>> b0643e98
             _ => unimplemented!(),
         }
     }
