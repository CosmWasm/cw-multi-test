use crate::bank::{Bank, BankKeeper, BankSudo};
use crate::contracts::Contract;
use crate::error::{bail, AnyResult};
use crate::executor::{AppResponse, Executor};
use crate::gov::Gov;
use crate::ibc::Ibc;
use crate::ibc::{
    types::IbcResponse, types::MockIbcQuery, IbcModuleMsg, IbcPacketRelayingMsg as IbcSudo,
};
use crate::module::{FailingModule, Module};
use crate::staking::{Distribution, DistributionKeeper, StakeKeeper, Staking, StakingSudo};
use crate::stargate::{Stargate, StargateFailing};
use crate::transactions::transactional;
use crate::wasm::{ContractData, Wasm, WasmKeeper, WasmSudo};
use crate::{AppBuilder, GovFailingModule, IbcFailingModule};
use cosmwasm_std::testing::{MockApi, MockStorage};
use cosmwasm_std::{
    from_json, to_json_binary, Addr, Api, Binary, BlockInfo, ContractResult, CosmosMsg, CustomMsg,
    CustomQuery, Empty, Querier, QuerierResult, QuerierWrapper, QueryRequest, Record, Storage,
    SystemError, SystemResult,
};
use serde::{de::DeserializeOwned, Serialize};
use std::fmt::Debug;
use std::marker::PhantomData;

/// Advances the blockchain environment to the next block in tests, enabling developers to simulate
/// time-dependent contract behaviors and block-related triggers efficiently.
pub fn next_block(block: &mut BlockInfo) {
    block.time = block.time.plus_seconds(5);
    block.height += 1;
}

/// A type alias for the default-built App. It simplifies storage and handling in typical scenarios,
/// streamlining the use of the App structure in standard test setups.
pub type BasicApp<ExecC = Empty, QueryC = Empty> = App<
    BankKeeper,
    MockApi,
    MockStorage,
    FailingModule<ExecC, QueryC, Empty>,
    WasmKeeper<ExecC, QueryC>,
    StakeKeeper,
    DistributionKeeper,
    IbcFailingModule,
    GovFailingModule,
    StargateFailing,
>;

/// # Blockchain application simulator
///
/// This structure is the main component of the real-life blockchain simulator.
#[derive(Clone)]
pub struct App<
    Bank = BankKeeper,
    Api = MockApi,
    Storage = MockStorage,
    Custom = FailingModule<Empty, Empty, Empty>,
    Wasm = WasmKeeper<Empty, Empty>,
    Staking = StakeKeeper,
    Distr = DistributionKeeper,
    Ibc = IbcFailingModule,
    Gov = GovFailingModule,
    Stargate = StargateFailing,
> {
    pub(crate) router: Router<Bank, Custom, Wasm, Staking, Distr, Ibc, Gov, Stargate>,
    pub(crate) api: Api,
    pub(crate) storage: Storage,
    pub(crate) block: BlockInfo,
}

/// No-op application initialization function.
pub fn no_init<BankT, CustomT, WasmT, StakingT, DistrT, IbcT, GovT, StargateT>(
    router: &mut Router<BankT, CustomT, WasmT, StakingT, DistrT, IbcT, GovT, StargateT>,
    api: &dyn Api,
    storage: &mut dyn Storage,
) {
    let _ = (router, api, storage);
}

impl Default for BasicApp {
    fn default() -> Self {
        Self::new(no_init)
    }
}

impl BasicApp {
    /// Creates new default `App` implementation working with Empty custom messages.
    pub fn new<F>(init_fn: F) -> Self
    where
        F: FnOnce(
            &mut Router<
                BankKeeper,
                FailingModule<Empty, Empty, Empty>,
                WasmKeeper<Empty, Empty>,
                StakeKeeper,
                DistributionKeeper,
                IbcFailingModule,
                GovFailingModule,
                StargateFailing,
            >,
            &dyn Api,
            &mut dyn Storage,
        ),
    {
        AppBuilder::new().build(init_fn)
    }
}

/// Creates new default `App` implementation working with customized exec and query messages.
/// Outside of `App` implementation to make type elision better.
pub fn custom_app<ExecC, QueryC, F>(init_fn: F) -> BasicApp<ExecC, QueryC>
where
    ExecC: CustomMsg + DeserializeOwned + 'static,
    QueryC: Debug + CustomQuery + DeserializeOwned + 'static,
    F: FnOnce(
        &mut Router<
            BankKeeper,
            FailingModule<ExecC, QueryC, Empty>,
            WasmKeeper<ExecC, QueryC>,
            StakeKeeper,
            DistributionKeeper,
            IbcFailingModule,
            GovFailingModule,
            StargateFailing,
        >,
        &dyn Api,
        &mut dyn Storage,
    ),
{
    AppBuilder::new_custom().build(init_fn)
}

impl<BankT, ApiT, StorageT, CustomT, WasmT, StakingT, DistrT, IbcT, GovT, StargateT> Querier
    for App<BankT, ApiT, StorageT, CustomT, WasmT, StakingT, DistrT, IbcT, GovT, StargateT>
where
    CustomT::ExecT: CustomMsg + DeserializeOwned + 'static,
    CustomT::QueryT: CustomQuery + DeserializeOwned + 'static,
    WasmT: Wasm<CustomT::ExecT, CustomT::QueryT>,
    BankT: Bank,
    ApiT: Api,
    StorageT: Storage,
    CustomT: Module,
    StakingT: Staking,
    DistrT: Distribution,
    IbcT: Ibc,
    GovT: Gov,
    StargateT: Stargate,
{
    fn raw_query(&self, bin_request: &[u8]) -> QuerierResult {
        self.router
            .querier(&self.api, &self.storage, &self.block)
            .raw_query(bin_request)
    }
}

impl<BankT, ApiT, StorageT, CustomT, WasmT, StakingT, DistrT, IbcT, GovT, StargateT>
    Executor<CustomT::ExecT>
    for App<BankT, ApiT, StorageT, CustomT, WasmT, StakingT, DistrT, IbcT, GovT, StargateT>
where
    CustomT::ExecT: CustomMsg + DeserializeOwned + 'static,
    CustomT::QueryT: CustomQuery + DeserializeOwned + 'static,
    WasmT: Wasm<CustomT::ExecT, CustomT::QueryT>,
    BankT: Bank,
    ApiT: Api,
    StorageT: Storage,
    CustomT: Module,
    StakingT: Staking,
    DistrT: Distribution,
    IbcT: Ibc,
    GovT: Gov,
    StargateT: Stargate,
{
    fn execute(&mut self, sender: Addr, msg: CosmosMsg<CustomT::ExecT>) -> AnyResult<AppResponse> {
        let mut all = self.execute_multi(sender, vec![msg])?;
        let res = all.pop().unwrap();
        Ok(res)
    }
}

impl<BankT, ApiT, StorageT, CustomT, WasmT, StakingT, DistrT, IbcT, GovT, StargateT>
    App<BankT, ApiT, StorageT, CustomT, WasmT, StakingT, DistrT, IbcT, GovT, StargateT>
where
    WasmT: Wasm<CustomT::ExecT, CustomT::QueryT>,
    BankT: Bank,
    ApiT: Api,
    StorageT: Storage,
    CustomT: Module,
    StakingT: Staking,
    DistrT: Distribution,
    IbcT: Ibc,
    GovT: Gov,
    StargateT: Stargate,
{
    /// Returns a shared reference to application's router.
    pub fn router(
        &self,
    ) -> &Router<BankT, CustomT, WasmT, StakingT, DistrT, IbcT, GovT, StargateT> {
        &self.router
    }

    /// Returns a shared reference to application's API.
    pub fn api(&self) -> &ApiT {
        &self.api
    }

    /// Returns a shared reference to application's storage.
    pub fn storage(&self) -> &StorageT {
        &self.storage
    }

    /// Returns a mutable reference to application's storage.
    pub fn storage_mut(&mut self) -> &mut StorageT {
        &mut self.storage
    }

    /// Initializes modules.
    pub fn init_modules<F, T>(&mut self, init_fn: F) -> T
    where
        F: FnOnce(
            &mut Router<BankT, CustomT, WasmT, StakingT, DistrT, IbcT, GovT, StargateT>,
            &dyn Api,
            &mut dyn Storage,
        ) -> T,
    {
        init_fn(&mut self.router, &self.api, &mut self.storage)
    }

    /// Queries a module.
    pub fn read_module<F, T>(&self, query_fn: F) -> T
    where
        F: FnOnce(
            &Router<BankT, CustomT, WasmT, StakingT, DistrT, IbcT, GovT, StargateT>,
            &dyn Api,
            &dyn Storage,
        ) -> T,
    {
        query_fn(&self.router, &self.api, &self.storage)
    }
}

// Helper functions to call some custom WasmKeeper logic.
// They show how we can easily add such calls to other custom keepers (CustomT, StakingT, etc)
impl<BankT, ApiT, StorageT, CustomT, WasmT, StakingT, DistrT, IbcT, GovT, StargateT>
    App<BankT, ApiT, StorageT, CustomT, WasmT, StakingT, DistrT, IbcT, GovT, StargateT>
where
    BankT: Bank,
    ApiT: Api,
    StorageT: Storage,
    CustomT: Module,
    WasmT: Wasm<CustomT::ExecT, CustomT::QueryT>,
    StakingT: Staking,
    DistrT: Distribution,
    IbcT: Ibc,
    GovT: Gov,
    StargateT: Stargate,
    CustomT::ExecT: CustomMsg + DeserializeOwned + 'static,
    CustomT::QueryT: CustomQuery + DeserializeOwned + 'static,
{
    /// Registers contract code (like uploading wasm bytecode on a chain),
    /// so it can later be used to instantiate a contract.
    pub fn store_code(&mut self, code: Box<dyn Contract<CustomT::ExecT, CustomT::QueryT>>) -> u64 {
        self.init_modules(|router, _, _| {
            router
                .wasm
                .store_code(Addr::unchecked("code-creator"), code)
        })
    }

    /// Registers contract code (like [store_code](Self::store_code)),
    /// but takes the address of the code creator as an additional argument.
    pub fn store_code_with_creator(
        &mut self,
        creator: Addr,
        code: Box<dyn Contract<CustomT::ExecT, CustomT::QueryT>>,
    ) -> u64 {
        self.init_modules(|router, _, _| router.wasm.store_code(creator, code))
    }

    /// Duplicates the contract code identified by `code_id` and returns
    /// the identifier of the newly created copy of the contract code.
    ///
    /// # Examples
    ///
    /// ```
    /// use cosmwasm_std::Addr;
    /// use abstract_cw_multi_test::App;
    ///
    /// // contract implementation
    /// mod echo {
    ///   // contract entry points not shown here
    /// #  use std::todo;
    /// #  use cosmwasm_std::{Binary, Deps, DepsMut, Empty, Env, MessageInfo, Response, StdError, SubMsg, WasmMsg};
    /// #  use serde::{Deserialize, Serialize};
    /// #  use  abstract_cw_multi_test::{Contract, ContractWrapper};
    /// #
    /// #  fn instantiate(_: DepsMut, _: Env, _: MessageInfo, _: Empty) -> Result<Response, StdError> {
    /// #    todo!()
    /// #  }
    /// #
    /// #  fn execute(_: DepsMut, _: Env, _info: MessageInfo, msg: WasmMsg) -> Result<Response, StdError> {
    /// #    todo!()
    /// #  }
    /// #
    /// #  fn query(_deps: Deps, _env: Env, _msg: Empty) -> Result<Binary, StdError> {
    /// #    todo!()
    /// #  }
    /// #
    ///   pub fn contract() -> Box<dyn Contract<Empty>> {
    ///     // should return the contract
    /// #   Box::new(ContractWrapper::new(execute, instantiate, query))
    ///   }
    /// }
    ///
    /// let mut app = App::default();
    ///
    /// // store a new contract, save the code id
    /// let code_id = app.store_code(echo::contract());
    ///
    /// // duplicate the existing contract, duplicated contract has different code id
    /// assert_ne!(code_id, app.duplicate_code(code_id).unwrap());
    ///
    /// // zero is an invalid identifier for contract code, returns an error
    /// assert_eq!("code id: invalid", app.duplicate_code(0).unwrap_err().to_string());
    ///
    /// // there is no contract code with identifier 100 stored yet, returns an error
    /// assert_eq!("code id 100: no such code", app.duplicate_code(100).unwrap_err().to_string());
    /// ```
    pub fn duplicate_code(&mut self, code_id: u64) -> AnyResult<u64> {
        self.init_modules(|router, _, _| router.wasm.duplicate_code(code_id))
    }

    /// Returns `ContractData` for the contract with specified address.
    pub fn contract_data(&self, address: &Addr) -> AnyResult<ContractData> {
        self.read_module(|router, _, storage| router.wasm.contract_data(storage, address))
    }

    /// Returns a raw state dump of all key-values held by a contract with specified address.
    pub fn dump_wasm_raw(&self, address: &Addr) -> Vec<Record> {
        self.read_module(|router, _, storage| router.wasm.dump_wasm_raw(storage, address))
    }
}

impl<BankT, ApiT, StorageT, CustomT, WasmT, StakingT, DistrT, IbcT, GovT, StargateT>
    App<BankT, ApiT, StorageT, CustomT, WasmT, StakingT, DistrT, IbcT, GovT, StargateT>
where
    CustomT::ExecT: CustomMsg + DeserializeOwned + 'static,
    CustomT::QueryT: CustomQuery + DeserializeOwned + 'static,
    WasmT: Wasm<CustomT::ExecT, CustomT::QueryT>,
    BankT: Bank,
    ApiT: Api,
    StorageT: Storage,
    CustomT: Module,
    StakingT: Staking,
    DistrT: Distribution,
    IbcT: Ibc,
    GovT: Gov,
    StargateT: Stargate,
{
    /// Sets the initial block properties.
    pub fn set_block(&mut self, block: BlockInfo) {
        self.router
            .staking
            .process_queue(&self.api, &mut self.storage, &self.router, &self.block)
            .unwrap();
        self.block = block;
    }

    /// Updates the current block applying the specified closure, usually [next_block].
    pub fn update_block<F: Fn(&mut BlockInfo)>(&mut self, action: F) {
        self.router
            .staking
            .process_queue(&self.api, &mut self.storage, &self.router, &self.block)
            .unwrap();
        action(&mut self.block);
    }

    /// Returns a copy of the current block_info
    pub fn block_info(&self) -> BlockInfo {
        self.block.clone()
    }

    /// Simple helper so we get access to all the QuerierWrapper helpers,
    /// eg. wrap().query_wasm_smart, query_all_balances, ...
    pub fn wrap(&self) -> QuerierWrapper<CustomT::QueryT> {
        QuerierWrapper::new(self)
    }

    /// Runs multiple CosmosMsg in one atomic operation.
    /// This will create a cache before the execution, so no state changes are persisted if any of them
    /// return an error. But all writes are persisted on success.
    pub fn execute_multi(
        &mut self,
        sender: Addr,
        msgs: Vec<CosmosMsg<CustomT::ExecT>>,
    ) -> AnyResult<Vec<AppResponse>> {
        // we need to do some caching of storage here, once in the entry point:
        // meaning, wrap current state, all writes go to a cache, only when execute
        // returns a success do we flush it (otherwise drop it)

        let Self {
            block,
            router,
            api,
            storage,
        } = self;

        transactional(&mut *storage, |write_cache, _| {
            msgs.into_iter()
                .map(|msg| router.execute(&*api, write_cache, block, sender.clone(), msg))
                .collect()
        })
    }

    /// Call a smart contract in "sudo" mode.
    /// This will create a cache before the execution, so no state changes are persisted if this
    /// returns an error, but all are persisted on success.
    pub fn wasm_sudo<T: Serialize, U: Into<Addr>>(
        &mut self,
        contract_addr: U,
        msg: &T,
    ) -> AnyResult<AppResponse> {
        let msg = to_json_binary(msg)?;

        let Self {
            block,
            router,
            api,
            storage,
        } = self;

        transactional(&mut *storage, |write_cache, _| {
            router
                .wasm
                .sudo(&*api, contract_addr.into(), write_cache, router, block, msg)
        })
    }

    /// Queries the IBC module
    pub fn ibc_query(&self, query: MockIbcQuery) -> AnyResult<Binary> {
        let Self {
            block,
            router,
            api,
            storage,
        } = self;

        let querier = router.querier(api, storage, block);

        router.ibc.query(api, storage, &querier, block, query)
    }

    /// Runs arbitrary SudoMsg.
    /// This will create a cache before the execution, so no state changes are persisted if this
    /// returns an error, but all are persisted on success.
    pub fn sudo(&mut self, msg: SudoMsg) -> AnyResult<AppResponse> {
        // we need to do some caching of storage here, once in the entry point:
        // meaning, wrap current state, all writes go to a cache, only when execute
        // returns a success do we flush it (otherwise drop it)
        let Self {
            block,
            router,
            api,
            storage,
        } = self;

        transactional(&mut *storage, |write_cache, _| {
            router.sudo(&*api, write_cache, block, msg)
        })
    }
}
/// The Router plays a critical role in managing and directing
/// transactions within the Cosmos blockchain.
#[derive(Clone)]
pub struct Router<Bank, Custom, Wasm, Staking, Distr, Ibc, Gov, Stargate> {
    /// Wasm module instance to be used in this [Router].
    pub(crate) wasm: Wasm,
    /// Bank module instance to be used in this [Router].
    pub bank: Bank,
    /// Custom module instance to be used in this [Router].
    pub custom: Custom,
    /// Staking module instance to be used in this [Router].
    pub staking: Staking,
    /// Distribution module instance to be used in this [Router].
    pub distribution: Distr,
    /// IBC module instance to be used in this [Router].
    pub ibc: Ibc,
    /// Governance module instance to be used in this [Router].
    pub gov: Gov,
    /// Stargate module instance to be used in this [Router].
    pub stargate: Stargate,
}

impl<BankT, CustomT, WasmT, StakingT, DistrT, IbcT, GovT, StargateT>
    Router<BankT, CustomT, WasmT, StakingT, DistrT, IbcT, GovT, StargateT>
where
    CustomT::ExecT: CustomMsg + DeserializeOwned + 'static,
    CustomT::QueryT: CustomQuery + DeserializeOwned + 'static,
    CustomT: Module,
    WasmT: Wasm<CustomT::ExecT, CustomT::QueryT>,
    BankT: Bank,
    StakingT: Staking,
    DistrT: Distribution,
    IbcT: Ibc,
    GovT: Gov,
    StargateT: Stargate,
{
    /// Returns a querier populated with the instance of this [Router].
    pub fn querier<'a>(
        &'a self,
        api: &'a dyn Api,
        storage: &'a dyn Storage,
        block_info: &'a BlockInfo,
    ) -> RouterQuerier<'a, CustomT::ExecT, CustomT::QueryT> {
        RouterQuerier {
            router: self,
            api,
            storage,
            block_info,
        }
    }
}

/// We use it to allow calling into modules from another module in sudo mode.
/// Things like gov proposals belong here.
pub enum SudoMsg {
    /// Bank privileged actions.
    Bank(BankSudo),
    /// Custom privileged actions.
    Custom(Empty),
    /// Staking privileged actions.
    Staking(StakingSudo),
    /// Wasm privileged actions.
    Wasm(WasmSudo),
    Ibc(IbcSudo),
}

impl From<WasmSudo> for SudoMsg {
    fn from(wasm: WasmSudo) -> Self {
        SudoMsg::Wasm(wasm)
    }
}

impl From<BankSudo> for SudoMsg {
    fn from(bank: BankSudo) -> Self {
        SudoMsg::Bank(bank)
    }
}

impl From<StakingSudo> for SudoMsg {
    fn from(staking: StakingSudo) -> Self {
        SudoMsg::Staking(staking)
    }
}
<<<<<<< HEAD

/// We use it to allow calling into modules from the ibc module. This is used for receiving packets
pub struct IbcRouterMsg {
    pub module: IbcModule,
    pub msg: IbcModuleMsg,
}

#[cosmwasm_schema::cw_serde]
pub enum IbcModule {
    Wasm(Addr), // The wasm module needs to contain the wasm contract address (usually decoded from the port)
    Bank,
    Staking,
}

=======
/// A trait representing the Cosmos based chain's router.
///
/// This trait is designed for routing messages within the Cosmos ecosystem.
/// It is key to ensuring that transactions and contract calls are directed to the
/// correct destinations during testing, simulating real-world blockchain operations.
>>>>>>> 299b412d
pub trait CosmosRouter {
    /// Type of the executed custom message.
    type ExecC;
    /// Type of the query custom message.
    type QueryC: CustomQuery;

    /// Executes messages.
    fn execute(
        &self,
        api: &dyn Api,
        storage: &mut dyn Storage,
        block: &BlockInfo,
        sender: Addr,
        msg: CosmosMsg<Self::ExecC>,
    ) -> AnyResult<AppResponse>;

    /// Evaluates queries.
    fn query(
        &self,
        api: &dyn Api,
        storage: &dyn Storage,
        block: &BlockInfo,
        request: QueryRequest<Self::QueryC>,
    ) -> AnyResult<Binary>;

    /// Evaluates privileged actions.
    fn sudo(
        &self,
        api: &dyn Api,
        storage: &mut dyn Storage,
        block: &BlockInfo,
        msg: SudoMsg,
    ) -> AnyResult<AppResponse>;

    fn ibc(
        &self,
        api: &dyn Api,
        storage: &mut dyn Storage,
        block: &BlockInfo,
        msg: IbcRouterMsg,
    ) -> AnyResult<IbcResponse>;
}

impl<BankT, CustomT, WasmT, StakingT, DistrT, IbcT, GovT, StargateT> CosmosRouter
    for Router<BankT, CustomT, WasmT, StakingT, DistrT, IbcT, GovT, StargateT>
where
    CustomT::ExecT: CustomMsg + DeserializeOwned + 'static,
    CustomT::QueryT: CustomQuery + DeserializeOwned + 'static,
    CustomT: Module,
    WasmT: Wasm<CustomT::ExecT, CustomT::QueryT>,
    BankT: Bank,
    StakingT: Staking,
    DistrT: Distribution,
    IbcT: Ibc,
    GovT: Gov,
    StargateT: Stargate,
{
    type ExecC = CustomT::ExecT;
    type QueryC = CustomT::QueryT;

    fn execute(
        &self,
        api: &dyn Api,
        storage: &mut dyn Storage,
        block: &BlockInfo,
        sender: Addr,
        msg: CosmosMsg<Self::ExecC>,
    ) -> AnyResult<AppResponse> {
        match msg {
            CosmosMsg::Wasm(msg) => self.wasm.execute(api, storage, self, block, sender, msg),
            CosmosMsg::Bank(msg) => self.bank.execute(api, storage, self, block, sender, msg),
            CosmosMsg::Custom(msg) => self.custom.execute(api, storage, self, block, sender, msg),
            CosmosMsg::Staking(msg) => self.staking.execute(api, storage, self, block, sender, msg),
            CosmosMsg::Distribution(msg) => self
                .distribution
                .execute(api, storage, self, block, sender, msg),
            CosmosMsg::Ibc(msg) => self.ibc.execute(api, storage, self, block, sender, msg),
            CosmosMsg::Gov(msg) => self.gov.execute(api, storage, self, block, sender, msg),
            CosmosMsg::Stargate { type_url, value } => self
                .stargate
                .execute(api, storage, self, block, sender, type_url, value),
            _ => bail!("Cannot execute {:?}", msg),
        }
    }

    /// this is used by `RouterQuerier` to actual implement the `Querier` interface.
    /// you most likely want to use `router.querier(storage, block).wrap()` to get a
    /// QuerierWrapper to interact with
    fn query(
        &self,
        api: &dyn Api,
        storage: &dyn Storage,
        block: &BlockInfo,
        request: QueryRequest<Self::QueryC>,
    ) -> AnyResult<Binary> {
        let querier = self.querier(api, storage, block);
        match request {
            QueryRequest::Wasm(req) => self.wasm.query(api, storage, &querier, block, req),
            QueryRequest::Bank(req) => self.bank.query(api, storage, &querier, block, req),
            QueryRequest::Custom(req) => self.custom.query(api, storage, &querier, block, req),
            QueryRequest::Staking(req) => self.staking.query(api, storage, &querier, block, req),
<<<<<<< HEAD
            QueryRequest::Ibc(req) => self.ibc.query(api, storage, &querier, block, req.into()),
=======
            QueryRequest::Ibc(req) => self.ibc.query(api, storage, &querier, block, req),
            QueryRequest::Stargate { path, data } => self
                .stargate
                .query(api, storage, &querier, block, path, data),
>>>>>>> 299b412d
            _ => unimplemented!(),
        }
    }

    fn sudo(
        &self,
        api: &dyn Api,
        storage: &mut dyn Storage,
        block: &BlockInfo,
        msg: SudoMsg,
    ) -> AnyResult<AppResponse> {
        match msg {
            SudoMsg::Wasm(msg) => {
                self.wasm
                    .sudo(api, msg.contract_addr, storage, self, block, msg.msg)
            }
            SudoMsg::Bank(msg) => self.bank.sudo(api, storage, self, block, msg),
            SudoMsg::Staking(msg) => self.staking.sudo(api, storage, self, block, msg),
            SudoMsg::Custom(_) => unimplemented!(),
            SudoMsg::Ibc(msg) => self.ibc.sudo(api, storage, self, block, msg),
        }
    }

    fn ibc(
        &self,
        api: &dyn Api,
        storage: &mut dyn Storage,
        block: &BlockInfo,
        msg: IbcRouterMsg,
    ) -> AnyResult<IbcResponse> {
        match msg.module {
            IbcModule::Bank => match msg.msg {
                IbcModuleMsg::ChannelOpen(m) => self
                    .bank
                    .ibc_channel_open(api, storage, self, block, m)
                    .map(Into::into),
                IbcModuleMsg::ChannelConnect(m) => self
                    .bank
                    .ibc_channel_connect(api, storage, self, block, m)
                    .map(Into::into),
                IbcModuleMsg::ChannelClose(m) => self
                    .bank
                    .ibc_channel_close(api, storage, self, block, m)
                    .map(Into::into),
                IbcModuleMsg::PacketReceive(m) => self
                    .bank
                    .ibc_packet_receive(api, storage, self, block, m)
                    .map(Into::into),
                IbcModuleMsg::PacketAcknowledgement(m) => self
                    .bank
                    .ibc_packet_acknowledge(api, storage, self, block, m)
                    .map(Into::into),
                IbcModuleMsg::PacketTimeout(m) => self
                    .bank
                    .ibc_packet_timeout(api, storage, self, block, m)
                    .map(Into::into),
            },
            IbcModule::Staking => match msg.msg {
                IbcModuleMsg::ChannelOpen(m) => self
                    .staking
                    .ibc_channel_open(api, storage, self, block, m)
                    .map(Into::into),
                IbcModuleMsg::ChannelConnect(m) => self
                    .staking
                    .ibc_channel_connect(api, storage, self, block, m)
                    .map(Into::into),
                IbcModuleMsg::ChannelClose(m) => self
                    .staking
                    .ibc_channel_close(api, storage, self, block, m)
                    .map(Into::into),
                IbcModuleMsg::PacketReceive(m) => self
                    .staking
                    .ibc_packet_receive(api, storage, self, block, m)
                    .map(Into::into),
                IbcModuleMsg::PacketAcknowledgement(m) => self
                    .staking
                    .ibc_packet_acknowledge(api, storage, self, block, m)
                    .map(Into::into),
                IbcModuleMsg::PacketTimeout(m) => self
                    .staking
                    .ibc_packet_timeout(api, storage, self, block, m)
                    .map(Into::into),
            },
            IbcModule::Wasm(contract_addr) => match msg.msg {
                IbcModuleMsg::ChannelOpen(m) => self
                    .wasm
                    .ibc_channel_open(api, contract_addr, storage, self, block, m)
                    .map(Into::into),
                IbcModuleMsg::ChannelConnect(m) => self
                    .wasm
                    .ibc_channel_connect(api, contract_addr, storage, self, block, m)
                    .map(Into::into),
                IbcModuleMsg::ChannelClose(m) => self
                    .wasm
                    .ibc_channel_close(api, contract_addr, storage, self, block, m)
                    .map(Into::into),
                IbcModuleMsg::PacketReceive(m) => self
                    .wasm
                    .ibc_packet_receive(api, contract_addr, storage, self, block, m)
                    .map(Into::into),
                IbcModuleMsg::PacketAcknowledgement(m) => self
                    .wasm
                    .ibc_packet_acknowledge(api, contract_addr, storage, self, block, m)
                    .map(Into::into),
                IbcModuleMsg::PacketTimeout(m) => self
                    .wasm
                    .ibc_packet_timeout(api, contract_addr, storage, self, block, m)
                    .map(Into::into),
            },
        }
    }
}

pub struct MockRouter<ExecC, QueryC>(PhantomData<(ExecC, QueryC)>);

impl Default for MockRouter<Empty, Empty> {
    fn default() -> Self {
        Self::new()
    }
}

impl<ExecC, QueryC> MockRouter<ExecC, QueryC> {
    pub fn new() -> Self
    where
        QueryC: CustomQuery,
    {
        MockRouter(PhantomData)
    }
}

impl<ExecC, QueryC> CosmosRouter for MockRouter<ExecC, QueryC>
where
    QueryC: CustomQuery,
{
    type ExecC = ExecC;
    type QueryC = QueryC;

    fn execute(
        &self,
        _api: &dyn Api,
        _storage: &mut dyn Storage,
        _block: &BlockInfo,
        _sender: Addr,
        _msg: CosmosMsg<Self::ExecC>,
    ) -> AnyResult<AppResponse> {
        panic!("Cannot execute MockRouters");
    }

    fn query(
        &self,
        _api: &dyn Api,
        _storage: &dyn Storage,
        _block: &BlockInfo,
        _request: QueryRequest<Self::QueryC>,
    ) -> AnyResult<Binary> {
        panic!("Cannot query MockRouters");
    }

    fn sudo(
        &self,
        _api: &dyn Api,
        _storage: &mut dyn Storage,
        _block: &BlockInfo,
        _msg: SudoMsg,
    ) -> AnyResult<AppResponse> {
        panic!("Cannot sudo MockRouters");
    }

    fn ibc(
        &self,
        _api: &dyn Api,
        _storage: &mut dyn Storage,
        _block: &BlockInfo,
        _msg: IbcRouterMsg,
    ) -> AnyResult<IbcResponse> {
        panic!("Cannot ibc MockRouters");
    }
}

pub struct RouterQuerier<'a, ExecC, QueryC> {
    router: &'a dyn CosmosRouter<ExecC = ExecC, QueryC = QueryC>,
    api: &'a dyn Api,
    storage: &'a dyn Storage,
    block_info: &'a BlockInfo,
}

impl<'a, ExecC, QueryC> RouterQuerier<'a, ExecC, QueryC> {
    pub fn new(
        router: &'a dyn CosmosRouter<ExecC = ExecC, QueryC = QueryC>,
        api: &'a dyn Api,
        storage: &'a dyn Storage,
        block_info: &'a BlockInfo,
    ) -> Self {
        Self {
            router,
            api,
            storage,
            block_info,
        }
    }
}

impl<'a, ExecC, QueryC> Querier for RouterQuerier<'a, ExecC, QueryC>
where
    ExecC: CustomMsg + DeserializeOwned + 'static,
    QueryC: CustomQuery + DeserializeOwned + 'static,
{
    fn raw_query(&self, bin_request: &[u8]) -> QuerierResult {
        let request: QueryRequest<QueryC> = match from_json(bin_request) {
            Ok(v) => v,
            Err(e) => {
                return SystemResult::Err(SystemError::InvalidRequest {
                    error: format!("Parsing query request: {}", e),
                    request: bin_request.into(),
                })
            }
        };
        let contract_result: ContractResult<Binary> = self
            .router
            .query(self.api, self.storage, self.block_info, request)
            .into();
        SystemResult::Ok(contract_result)
    }
}<|MERGE_RESOLUTION|>--- conflicted
+++ resolved
@@ -530,6 +530,7 @@
     Staking(StakingSudo),
     /// Wasm privileged actions.
     Wasm(WasmSudo),
+    /// Ibc actions, used namely to create channels and relay packets
     Ibc(IbcSudo),
 }
 
@@ -550,7 +551,6 @@
         SudoMsg::Staking(staking)
     }
 }
-<<<<<<< HEAD
 
 /// We use it to allow calling into modules from the ibc module. This is used for receiving packets
 pub struct IbcRouterMsg {
@@ -565,13 +565,11 @@
     Staking,
 }
 
-=======
 /// A trait representing the Cosmos based chain's router.
 ///
 /// This trait is designed for routing messages within the Cosmos ecosystem.
 /// It is key to ensuring that transactions and contract calls are directed to the
 /// correct destinations during testing, simulating real-world blockchain operations.
->>>>>>> 299b412d
 pub trait CosmosRouter {
     /// Type of the executed custom message.
     type ExecC;
@@ -606,6 +604,7 @@
         msg: SudoMsg,
     ) -> AnyResult<AppResponse>;
 
+    /// Evaluates all ibc related actions
     fn ibc(
         &self,
         api: &dyn Api,
@@ -673,14 +672,10 @@
             QueryRequest::Bank(req) => self.bank.query(api, storage, &querier, block, req),
             QueryRequest::Custom(req) => self.custom.query(api, storage, &querier, block, req),
             QueryRequest::Staking(req) => self.staking.query(api, storage, &querier, block, req),
-<<<<<<< HEAD
             QueryRequest::Ibc(req) => self.ibc.query(api, storage, &querier, block, req.into()),
-=======
-            QueryRequest::Ibc(req) => self.ibc.query(api, storage, &querier, block, req),
             QueryRequest::Stargate { path, data } => self
                 .stargate
                 .query(api, storage, &querier, block, path, data),
->>>>>>> 299b412d
             _ => unimplemented!(),
         }
     }
