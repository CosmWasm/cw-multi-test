//!AppBuilder helps you set up your test blockchain environment step by step [App].

use crate::{
    App, Bank, BankKeeper, Distribution, DistributionKeeper, FailingModule, Gov, GovFailingModule,
    Ibc, IbcFailingModule, Module, Router, StakeKeeper, Staking, Stargate, StargateFailing, Wasm,
    WasmKeeper,
};
use cosmwasm_std::testing::{mock_env, MockApi, MockStorage};
use cosmwasm_std::{Api, BlockInfo, CustomMsg, CustomQuery, Empty, Storage};
use serde::de::DeserializeOwned;
use std::fmt::Debug;

/// This is essential to create a custom app with custom module.
///
/// # Example
///
/// ```
/// # use cosmwasm_std::Empty;
<<<<<<< HEAD
/// # use  abstract_cw_multi_test::{BasicAppBuilder, FailingModule, Module};
=======
/// # use cw_multi_test::{BasicAppBuilder, FailingModule, Module, no_init};
>>>>>>> 299b412d
/// # type MyHandler = FailingModule<Empty, Empty, Empty>;
/// # type MyExecC = Empty;
/// # type MyQueryC = Empty;
///
/// let mut app = BasicAppBuilder::<MyExecC, MyQueryC>::new_custom()
///                   .with_custom(MyHandler::default())
///                   .build(no_init);
/// ```
/// This type alias is crucial for constructing a custom app with specific modules.
/// It provides a streamlined approach to building and configuring an App tailored to
/// particular testing needs or scenarios.
pub type BasicAppBuilder<ExecC, QueryC> = AppBuilder<
    BankKeeper,
    MockApi,
    MockStorage,
    FailingModule<ExecC, QueryC, Empty>,
    WasmKeeper<ExecC, QueryC>,
    StakeKeeper,
    DistributionKeeper,
    IbcFailingModule,
    GovFailingModule,
    StargateFailing,
>;

/// Utility to build [App] in stages.
/// When particular properties are not explicitly set, then default values are used.
pub struct AppBuilder<Bank, Api, Storage, Custom, Wasm, Staking, Distr, Ibc, Gov, Stargate> {
    api: Api,
    block: BlockInfo,
    storage: Storage,
    bank: Bank,
    wasm: Wasm,
    custom: Custom,
    staking: Staking,
    distribution: Distr,
    ibc: Ibc,
    gov: Gov,
    stargate: Stargate,
}

impl Default
    for AppBuilder<
        BankKeeper,
        MockApi,
        MockStorage,
        FailingModule<Empty, Empty, Empty>,
        WasmKeeper<Empty, Empty>,
        StakeKeeper,
        DistributionKeeper,
        IbcFailingModule,
        GovFailingModule,
        StargateFailing,
    >
{
    fn default() -> Self {
        Self::new()
    }
}

impl
    AppBuilder<
        BankKeeper,
        MockApi,
        MockStorage,
        FailingModule<Empty, Empty, Empty>,
        WasmKeeper<Empty, Empty>,
        StakeKeeper,
        DistributionKeeper,
        IbcFailingModule,
        GovFailingModule,
        StargateFailing,
    >
{
    /// Creates builder with default components working with empty exec and query messages.
    pub fn new() -> Self {
        AppBuilder {
            api: MockApi::default(),
            block: mock_env().block,
            storage: MockStorage::new(),
            bank: BankKeeper::new(),
            wasm: WasmKeeper::new(),
            custom: FailingModule::new(),
            staking: StakeKeeper::new(),
            distribution: DistributionKeeper::new(),
            ibc: IbcFailingModule::new(),
            gov: GovFailingModule::new(),
            stargate: StargateFailing,
        }
    }
}

impl<ExecC, QueryC>
    AppBuilder<
        BankKeeper,
        MockApi,
        MockStorage,
        FailingModule<ExecC, QueryC, Empty>,
        WasmKeeper<ExecC, QueryC>,
        StakeKeeper,
        DistributionKeeper,
        IbcFailingModule,
        GovFailingModule,
        StargateFailing,
    >
where
    ExecC: CustomMsg + DeserializeOwned + 'static,
    QueryC: Debug + CustomQuery + DeserializeOwned + 'static,
{
    /// Creates builder with default components designed to work with custom exec and query
    /// messages.
    pub fn new_custom() -> Self {
        AppBuilder {
            api: MockApi::default(),
            block: mock_env().block,
            storage: MockStorage::new(),
            bank: BankKeeper::new(),
            wasm: WasmKeeper::new(),
            custom: FailingModule::new(),
            staking: StakeKeeper::new(),
            distribution: DistributionKeeper::new(),
            ibc: IbcFailingModule::new(),
            gov: GovFailingModule::new(),
            stargate: StargateFailing,
        }
    }
}

impl<BankT, ApiT, StorageT, CustomT, WasmT, StakingT, DistrT, IbcT, GovT, StargateT>
    AppBuilder<BankT, ApiT, StorageT, CustomT, WasmT, StakingT, DistrT, IbcT, GovT, StargateT>
where
    CustomT: Module,
    WasmT: Wasm<CustomT::ExecT, CustomT::QueryT>,
{
    /// Overwrites the default wasm executor.
    ///
    /// At this point it is needed that new wasm implements some `Wasm` trait, but it doesn't need
    /// to be bound to Bank or Custom yet - as those may change. The cross-components validation is
    /// done on final building.
    pub fn with_wasm<NewWasm: Wasm<CustomT::ExecT, CustomT::QueryT>>(
        self,
        wasm: NewWasm,
    ) -> AppBuilder<BankT, ApiT, StorageT, CustomT, NewWasm, StakingT, DistrT, IbcT, GovT, StargateT>
    {
        let AppBuilder {
            bank,
            api,
            storage,
            custom,
            block,
            staking,
            distribution,
            ibc,
            gov,
            stargate,
            ..
        } = self;

        AppBuilder {
            api,
            block,
            storage,
            bank,
            wasm,
            custom,
            staking,
            distribution,
            ibc,
            gov,
            stargate,
        }
    }

    /// Overwrites the default bank interface.
    pub fn with_bank<NewBank: Bank>(
        self,
        bank: NewBank,
    ) -> AppBuilder<NewBank, ApiT, StorageT, CustomT, WasmT, StakingT, DistrT, IbcT, GovT, StargateT>
    {
        let AppBuilder {
            wasm,
            api,
            storage,
            custom,
            block,
            staking,
            distribution,
            ibc,
            gov,
            stargate,
            ..
        } = self;

        AppBuilder {
            api,
            block,
            storage,
            bank,
            wasm,
            custom,
            staking,
            distribution,
            ibc,
            gov,
            stargate,
        }
    }

    /// Overwrites the default api interface.
    pub fn with_api<NewApi: Api>(
        self,
        api: NewApi,
    ) -> AppBuilder<BankT, NewApi, StorageT, CustomT, WasmT, StakingT, DistrT, IbcT, GovT, StargateT>
    {
        let AppBuilder {
            wasm,
            bank,
            storage,
            custom,
            block,
            staking,
            distribution,
            ibc,
            gov,
            stargate,
            ..
        } = self;

        AppBuilder {
            api,
            block,
            storage,
            bank,
            wasm,
            custom,
            staking,
            distribution,
            ibc,
            gov,
            stargate,
        }
    }

    /// Overwrites the default storage interface.
    pub fn with_storage<NewStorage: Storage>(
        self,
        storage: NewStorage,
    ) -> AppBuilder<BankT, ApiT, NewStorage, CustomT, WasmT, StakingT, DistrT, IbcT, GovT, StargateT>
    {
        let AppBuilder {
            wasm,
            api,
            bank,
            custom,
            block,
            staking,
            distribution,
            ibc,
            gov,
            stargate,
            ..
        } = self;

        AppBuilder {
            api,
            block,
            storage,
            bank,
            wasm,
            custom,
            staking,
            distribution,
            ibc,
            gov,
            stargate,
        }
    }

    /// Overwrites the default custom messages handler.
    ///
    /// At this point it is needed that new custom implements some `Module` trait, but it doesn't need
    /// to be bound to ExecC or QueryC yet - as those may change. The cross-components validation is
    /// done on final building.
    pub fn with_custom<NewCustom: Module>(
        self,
        custom: NewCustom,
    ) -> AppBuilder<BankT, ApiT, StorageT, NewCustom, WasmT, StakingT, DistrT, IbcT, GovT, StargateT>
    {
        let AppBuilder {
            wasm,
            bank,
            api,
            storage,
            block,
            staking,
            distribution,
            ibc,
            gov,
            stargate,
            ..
        } = self;

        AppBuilder {
            api,
            block,
            storage,
            bank,
            wasm,
            custom,
            staking,
            distribution,
            ibc,
            gov,
            stargate,
        }
    }

    /// Overwrites the default staking interface.
    pub fn with_staking<NewStaking: Staking>(
        self,
        staking: NewStaking,
    ) -> AppBuilder<BankT, ApiT, StorageT, CustomT, WasmT, NewStaking, DistrT, IbcT, GovT, StargateT>
    {
        let AppBuilder {
            wasm,
            api,
            storage,
            custom,
            block,
            bank,
            distribution,
            ibc,
            gov,
            stargate,
            ..
        } = self;

        AppBuilder {
            api,
            block,
            storage,
            bank,
            wasm,
            custom,
            staking,
            distribution,
            ibc,
            gov,
            stargate,
        }
    }

    /// Overwrites the default distribution interface.
    pub fn with_distribution<NewDistribution: Distribution>(
        self,
        distribution: NewDistribution,
    ) -> AppBuilder<
        BankT,
        ApiT,
        StorageT,
        CustomT,
        WasmT,
        StakingT,
        NewDistribution,
        IbcT,
        GovT,
        StargateT,
    > {
        let AppBuilder {
            wasm,
            api,
            storage,
            custom,
            block,
            staking,
            bank,
            ibc,
            gov,
            stargate,
            ..
        } = self;

        AppBuilder {
            api,
            block,
            storage,
            bank,
            wasm,
            custom,
            staking,
            distribution,
            ibc,
            gov,
            stargate,
        }
    }

    /// Overwrites the default ibc interface.
    ///
    /// If you wish to simply ignore/drop all returned IBC Messages,
    /// you can use the `IbcAcceptingModule` type:
    /// ```text
    /// builder.with_ibc(IbcAcceptingModule::new())
    /// ```
    pub fn with_ibc<NewIbc: Ibc>(
        self,
        ibc: NewIbc,
    ) -> AppBuilder<BankT, ApiT, StorageT, CustomT, WasmT, StakingT, DistrT, NewIbc, GovT, StargateT>
    {
        let AppBuilder {
            wasm,
            api,
            storage,
            custom,
            block,
            staking,
            bank,
            distribution,
            gov,
            stargate,
            ..
        } = self;

        AppBuilder {
            api,
            block,
            storage,
            bank,
            wasm,
            custom,
            staking,
            distribution,
            ibc,
            gov,
            stargate,
        }
    }

    /// Overwrites the default gov interface.
    pub fn with_gov<NewGov: Gov>(
        self,
        gov: NewGov,
    ) -> AppBuilder<BankT, ApiT, StorageT, CustomT, WasmT, StakingT, DistrT, IbcT, NewGov, StargateT>
    {
        let AppBuilder {
            wasm,
            api,
            storage,
            custom,
            block,
            staking,
            bank,
            distribution,
            ibc,
            stargate,
            ..
        } = self;

        AppBuilder {
            api,
            block,
            storage,
            bank,
            wasm,
            custom,
            staking,
            distribution,
            ibc,
            gov,
            stargate,
        }
    }

    /// Overwrites the default stargate interface.
    pub fn with_stargate<NewStargate: Stargate>(
        self,
        stargate: NewStargate,
    ) -> AppBuilder<BankT, ApiT, StorageT, CustomT, WasmT, StakingT, DistrT, IbcT, GovT, NewStargate>
    {
        let AppBuilder {
            wasm,
            api,
            storage,
            custom,
            block,
            staking,
            bank,
            distribution,
            ibc,
            gov,
            ..
        } = self;

        AppBuilder {
            api,
            block,
            storage,
            bank,
            wasm,
            custom,
            staking,
            distribution,
            ibc,
            gov,
            stargate,
        }
    }

    /// Overwrites the initial block.
    pub fn with_block(mut self, block: BlockInfo) -> Self {
        self.block = block;
        self
    }

    /// Builds final `App`. At this point all components type have to be properly related to each
    /// other. If there are some generics related compilation errors, make sure that all components
    /// are properly relating to each other.
    pub fn build<F>(
        self,
        init_fn: F,
    ) -> App<BankT, ApiT, StorageT, CustomT, WasmT, StakingT, DistrT, IbcT, GovT, StargateT>
    where
        BankT: Bank,
        ApiT: Api,
        StorageT: Storage,
        CustomT: Module,
        WasmT: Wasm<CustomT::ExecT, CustomT::QueryT>,
        StakingT: Staking,
        DistrT: Distribution,
        IbcT: Ibc,
        GovT: Gov,
        StargateT: Stargate,
        F: FnOnce(
            &mut Router<BankT, CustomT, WasmT, StakingT, DistrT, IbcT, GovT, StargateT>,
            &dyn Api,
            &mut dyn Storage,
        ),
    {
        let router = Router {
            wasm: self.wasm,
            bank: self.bank,
            custom: self.custom,
            staking: self.staking,
            distribution: self.distribution,
            ibc: self.ibc,
            gov: self.gov,
            stargate: self.stargate,
        };

        let mut app = App {
            router,
            api: self.api,
            block: self.block,
            storage: self.storage,
        };
        app.init_modules(init_fn);
        app
    }
}<|MERGE_RESOLUTION|>--- conflicted
+++ resolved
@@ -16,11 +16,7 @@
 ///
 /// ```
 /// # use cosmwasm_std::Empty;
-<<<<<<< HEAD
 /// # use  abstract_cw_multi_test::{BasicAppBuilder, FailingModule, Module};
-=======
-/// # use cw_multi_test::{BasicAppBuilder, FailingModule, Module, no_init};
->>>>>>> 299b412d
 /// # type MyHandler = FailingModule<Empty, Empty, Empty>;
 /// # type MyExecC = Empty;
 /// # type MyQueryC = Empty;
