#![cfg(test)]

use cosmwasm_schema::cw_serde;
use cosmwasm_std::CustomMsg;
<<<<<<< HEAD
use cw_storage_plus::Item;
=======
>>>>>>> 7cd10156

pub mod caller;
pub mod echo;
pub mod error;
pub mod gov;
pub mod hackatom;
pub mod ibc;
pub mod payout;
pub mod reflect;
pub mod stargate;

/// Custom message for testing purposes.
#[cw_serde]
#[derive(Default)]
#[serde(rename = "snake_case")]
pub enum CustomHelperMsg {
    SetName {
        name: String,
    },
    SetAge {
        age: u32,
    },
    #[default]
    NoOp,
}

impl CustomMsg for CustomHelperMsg {}<|MERGE_RESOLUTION|>--- conflicted
+++ resolved
@@ -2,10 +2,6 @@
 
 use cosmwasm_schema::cw_serde;
 use cosmwasm_std::CustomMsg;
-<<<<<<< HEAD
-use cw_storage_plus::Item;
-=======
->>>>>>> 7cd10156
 
 pub mod caller;
 pub mod echo;
