[package]
name = "cw-multi-test"
version = "2.3.3"
authors = [
    "Ethan Frey <ethanfrey@users.noreply.github.com>",
    "Dariusz Depta <depta@engos.de>"
]
description = "Testing tools for multi-contract interactions"
repository = "https://github.com/CosmWasm/cw-multi-test"
homepage = "https://cosmwasm.com"
license = "Apache-2.0"
edition = "2021"

[package.metadata.docs.rs]
all-features = true

[features]
default = []
backtrace = ["anyhow/backtrace"]
staking = ["cosmwasm-std/staking"]
stargate = ["cosmwasm-std/stargate"]
cosmwasm_1_1 = ["cosmwasm-std/cosmwasm_1_1"]
cosmwasm_1_2 = ["cosmwasm_1_1", "cosmwasm-std/cosmwasm_1_2"]
cosmwasm_1_3 = ["cosmwasm_1_2", "cosmwasm-std/cosmwasm_1_3"]
cosmwasm_1_4 = ["cosmwasm_1_3", "cosmwasm-std/cosmwasm_1_4"]
cosmwasm_2_0 = ["cosmwasm_1_4", "cosmwasm-std/cosmwasm_2_0"]
cosmwasm_2_1 = ["cosmwasm_2_0", "cosmwasm-std/cosmwasm_2_1"]
cosmwasm_2_2 = ["cosmwasm_2_1", "cosmwasm-std/cosmwasm_2_2"]

[dependencies]
anyhow = "1.0.97"
bech32 = "0.11.0"
cosmwasm-schema = "2.2.2"
cosmwasm-std = "2.2.2"
cw-storage-plus = "2.0.0"
cw-utils = "2.0.0"
cw20-ics20 = "2.0.0"
itertools = "0.14.0"
prost = "0.13.5"
schemars = "0.8.22"
<<<<<<< HEAD
serde = "1.0.218"
serde_json = "1.0.140"
=======
serde = "1.0.219"
>>>>>>> e4d81e0f
sha2 = "0.10.8"
thiserror = "2.0.12"

[dev-dependencies]
base64 = "0.22.1"
hex = "0.4.3"
hex-literal = "0.4.1"
<<<<<<< HEAD
once_cell = "1.20.3"
=======
serde_json = "1.0.140"
>>>>>>> e4d81e0f
<|MERGE_RESOLUTION|>--- conflicted
+++ resolved
@@ -38,21 +38,12 @@
 itertools = "0.14.0"
 prost = "0.13.5"
 schemars = "0.8.22"
-<<<<<<< HEAD
-serde = "1.0.218"
+serde = "1.0.219"
 serde_json = "1.0.140"
-=======
-serde = "1.0.219"
->>>>>>> e4d81e0f
 sha2 = "0.10.8"
 thiserror = "2.0.12"
 
 [dev-dependencies]
 base64 = "0.22.1"
 hex = "0.4.3"
-hex-literal = "0.4.1"
-<<<<<<< HEAD
-once_cell = "1.20.3"
-=======
-serde_json = "1.0.140"
->>>>>>> e4d81e0f
+hex-literal = "0.4.1"