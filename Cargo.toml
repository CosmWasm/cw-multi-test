--- conflicted
+++ resolved
@@ -1,31 +1,15 @@
 [package]
-<<<<<<< HEAD
-
 name = "abstract-cw-multi-test"
-version = "0.17.0"
-authors = ["Ethan Frey <ethanfrey@users.noreply.github.com>"]
-edition = "2021"
-description = "Test helpers for multi-contract interactions with ibc capabilities"
-=======
-name = "cw-multi-test"
 version = "0.19.0"
 authors = ["Ethan Frey <ethanfrey@users.noreply.github.com>"]
 edition = "2021"
 description = "Testing tools for multi-contract interactions"
->>>>>>> ffb12714
 license = "Apache-2.0"
 repository = "https://github.com/CosmWasm/cw-multi-test"
 homepage = "https://cosmwasm.com"
 
 [features]
-<<<<<<< HEAD
-default = ["iterator", "staking", "cosmwasm_1_2"]
-iterator = ["cosmwasm-std/iterator"]
-stargate = ["cosmwasm-std/stargate"]
-staking = ["cosmwasm-std/staking"]
-=======
 default = []
->>>>>>> ffb12714
 backtrace = ["anyhow/backtrace"]
 cosmwasm_1_1 = ["cosmwasm-std/cosmwasm_1_1", "cosmwasm-std/ibc3"]
 cosmwasm_1_2 = ["cosmwasm_1_1", "cosmwasm-std/cosmwasm_1_2"]
@@ -34,8 +18,11 @@
 
 [dependencies]
 anyhow = "1.0.75"
-bech32 = "0.9.1"
-cosmwasm-std = { version = "1.5.0", features = ["iterator", "staking", "stargate"] }
+cosmwasm-std = { version = "1.5.0", features = [
+    "iterator",
+    "staking",
+    "stargate",
+] }
 cw-storage-plus = "1.2.0"
 cw-utils = "1.0.3"
 derivative = "2.2.0"
@@ -56,20 +43,8 @@
 bech32 = "0.9.1"
 
 [dev-dependencies]
-<<<<<<< HEAD
-bech32 = "0.9.1"
-once_cell = "1.18.0"
 
-# We don't use these dependencies directly,
-# we tighten versions that builds with `-Zminimal-versions` work.
-ecdsa = "0.16.8"
-
-polytone-note = {version="1.0.0" }
-polytone-voice = {version="1.0.0" }
-polytone-proxy = {version="1.0.0" }
-polytone = {version="1.0.0" }
-=======
-hex = "0.4.3"
-hex-literal = "0.4.1"
-once_cell = "1.18.0"
->>>>>>> ffb12714
+polytone-note = { version = "1.0.0" }
+polytone-voice = { version = "1.0.0" }
+polytone-proxy = { version = "1.0.0" }
+polytone = { version = "1.0.0" }