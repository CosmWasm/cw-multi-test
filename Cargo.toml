[package]
name = "cw-multi-test"
<<<<<<< HEAD
version = "3.0.0-ibc-alpha.1"
=======
version = "2.3.2"
>>>>>>> e26e8f43
authors = [
    "Ethan Frey <ethanfrey@users.noreply.github.com>",
    "Dariusz Depta <depta@engos.de>"
]
description = "Testing tools for multi-contract interactions"
repository = "https://github.com/CosmWasm/cw-multi-test"
homepage = "https://cosmwasm.com"
license = "Apache-2.0"
edition = "2021"

[package.metadata.docs.rs]
all-features = true

[features]
default = []
backtrace = ["anyhow/backtrace"]
staking = ["cosmwasm-std/staking"]
stargate = ["cosmwasm-std/stargate"]
cosmwasm_1_1 = ["cosmwasm-std/cosmwasm_1_1"]
cosmwasm_1_2 = ["cosmwasm_1_1", "cosmwasm-std/cosmwasm_1_2"]
cosmwasm_1_3 = ["cosmwasm_1_2", "cosmwasm-std/cosmwasm_1_3"]
cosmwasm_1_4 = ["cosmwasm_1_3", "cosmwasm-std/cosmwasm_1_4"]
cosmwasm_2_0 = ["cosmwasm_1_4", "cosmwasm-std/cosmwasm_2_0"]
cosmwasm_2_1 = ["cosmwasm_2_0", "cosmwasm-std/cosmwasm_2_1"]
cosmwasm_2_2 = ["cosmwasm_2_1", "cosmwasm-std/cosmwasm_2_2"]

[dependencies]
anyhow = "1.0.97"
bech32 = "0.11.0"
cosmwasm-schema = "2.2.2"
cosmwasm-std = "2.2.2"
cw-storage-plus = "2.0.0"
cw-utils = "2.0.0"
cw20-ics20 = "2.0.0"
itertools = "0.14.0"
<<<<<<< HEAD
prost = "0.13.4"
schemars = "0.8.21"
serde = "1.0.217"
serde_json = "1.0.138"
=======
prost = "0.13.5"
schemars = "0.8.22"
serde = "1.0.218"
>>>>>>> e26e8f43
sha2 = "0.10.8"
thiserror = "2.0.12"

[dev-dependencies]
base64 = "0.22.1"
hex = "0.4.3"
hex-literal = "0.4.1"
<<<<<<< HEAD
once_cell = "1.20.2"
=======
once_cell = "1.20.3"
serde_json = "1.0.140"
>>>>>>> e26e8f43
<|MERGE_RESOLUTION|>--- conflicted
+++ resolved
@@ -1,10 +1,6 @@
 [package]
 name = "cw-multi-test"
-<<<<<<< HEAD
-version = "3.0.0-ibc-alpha.1"
-=======
 version = "2.3.2"
->>>>>>> e26e8f43
 authors = [
     "Ethan Frey <ethanfrey@users.noreply.github.com>",
     "Dariusz Depta <depta@engos.de>"
@@ -40,16 +36,10 @@
 cw-utils = "2.0.0"
 cw20-ics20 = "2.0.0"
 itertools = "0.14.0"
-<<<<<<< HEAD
-prost = "0.13.4"
-schemars = "0.8.21"
-serde = "1.0.217"
-serde_json = "1.0.138"
-=======
 prost = "0.13.5"
 schemars = "0.8.22"
 serde = "1.0.218"
->>>>>>> e26e8f43
+serde_json = "1.0.140"
 sha2 = "0.10.8"
 thiserror = "2.0.12"
 
@@ -57,9 +47,4 @@
 base64 = "0.22.1"
 hex = "0.4.3"
 hex-literal = "0.4.1"
-<<<<<<< HEAD
-once_cell = "1.20.2"
-=======
-once_cell = "1.20.3"
-serde_json = "1.0.140"
->>>>>>> e26e8f43
+once_cell = "1.20.3"